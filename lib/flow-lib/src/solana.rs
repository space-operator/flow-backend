--- conflicted
+++ resolved
@@ -72,21 +72,13 @@
 }
 
 pub trait KeypairExt {
-<<<<<<< HEAD
-    fn new_user_wallet(pk: Pubkey) -> Self;
-=======
     fn new_adapter_wallet(pk: Pubkey) -> Self;
->>>>>>> 04e436ad
     fn clone_keypair(&self) -> Self;
     fn is_adapter_wallet(&self) -> bool;
 }
 
 impl KeypairExt for Keypair {
-<<<<<<< HEAD
-    fn new_user_wallet(pubkey: Pubkey) -> Self {
-=======
     fn new_adapter_wallet(pubkey: Pubkey) -> Self {
->>>>>>> 04e436ad
         let mut buf = [0u8; 64];
         buf[32..].copy_from_slice(&pubkey.to_bytes());
         Keypair::from_bytes(&buf).expect("correct size, never fail")
@@ -112,11 +104,7 @@
     fn push_signer(&mut self, new: Keypair) {
         let old = self.signers.iter_mut().find(|k| k.pubkey() == new.pubkey());
         if let Some(old) = old {
-<<<<<<< HEAD
-            if old.is_user_wallet() {
-=======
             if old.is_adapter_wallet() {
->>>>>>> 04e436ad
                 // prefer hardcoded
                 *old = new;
             }
@@ -169,11 +157,7 @@
                 .find(|w| w.pubkey() == self.fee_payer)
                 .ok_or_else(|| Error::Other(Arc::new("fee payer is not in signers".into())))?;
 
-<<<<<<< HEAD
-            if keypair.is_user_wallet() {
-=======
             if keypair.is_adapter_wallet() {
->>>>>>> 04e436ad
                 let fut = signer.call_ref(signer::SignatureRequest {
                     id: None,
                     time: Utc::now(),
@@ -197,11 +181,7 @@
             .signers
             .iter()
             .filter_map(|k| {
-<<<<<<< HEAD
-                if k.is_user_wallet() && k.pubkey() != self.fee_payer {
-=======
                 if k.is_adapter_wallet() && k.pubkey() != self.fee_payer {
->>>>>>> 04e436ad
                     Some(k.pubkey())
                 } else {
                     None
@@ -253,11 +233,7 @@
             }
 
             for k in &self.signers {
-<<<<<<< HEAD
-                if !k.is_user_wallet() && k.pubkey() != self.fee_payer {
-=======
                 if !k.is_adapter_wallet() && k.pubkey() != self.fee_payer {
->>>>>>> 04e436ad
                     signers.push(k);
                 }
             }
