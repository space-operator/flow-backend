use self::pdg::{Attr, AttrCfg};
use rand::seq::{IteratorRandom, SliceRandom};
use serde::{de::DeserializeOwned, Deserialize, Serialize};
use serde_repr::{Deserialize_repr, Serialize_repr};
use std::{borrow::Cow, collections::HashMap, fmt::Debug};
use strum::{Display, IntoEnumIterator};
use thiserror::Error as ThisError;

pub mod generate;
pub mod metaplex;
pub mod pdg;

#[derive(ThisError, Debug)]
#[error("{:?}", self)]
pub struct PropertyNotFound {
    pub attr: &'static str,
    pub ty: &'static str,
    pub variant: String,
}

#[derive(ThisError, Debug)]
pub enum WeightError {
    #[error(transparent)]
    PropertyNotFound(#[from] PropertyNotFound),
    #[error("invalid weight {} on type {}", value, ty)]
    InvalidValue { value: &'static str, ty: String },
}

pub trait EnumExt {
    fn pdg_name(&self) -> Result<&'static str, PropertyNotFound>;
    fn metaplex_name(&self) -> Result<&'static str, PropertyNotFound>;
    fn effect_type(&self) -> Result<&'static str, PropertyNotFound>;
    fn weight(&self) -> Result<f64, WeightError>;
}

pub trait EnumRandExt {
    fn choose<R: rand::Rng + ?Sized>(rng: &mut R) -> Self;
    fn choose_uniform<R: rand::Rng + ?Sized>(rng: &mut R) -> Self;
    fn choose_weighted<R: rand::Rng + ?Sized>(rng: &mut R) -> Self;
}

impl<T> EnumExt for T
where
    T: strum::EnumProperty + std::fmt::Debug,
{
    fn pdg_name(&self) -> Result<&'static str, PropertyNotFound> {
        self.get_str("PDGName").ok_or_else(|| PropertyNotFound {
            attr: "PDGName",
            ty: std::any::type_name::<T>(),
            variant: format!("{:?}", self),
        })
    }
    fn metaplex_name(&self) -> Result<&'static str, PropertyNotFound> {
        self.get_str("MetaplexName")
            .ok_or_else(|| PropertyNotFound {
                attr: "MetaplexName",
                ty: std::any::type_name::<T>(),
                variant: format!("{:?}", self),
            })
    }
    fn effect_type(&self) -> Result<&'static str, PropertyNotFound> {
        self.get_str("EffectType").ok_or_else(|| PropertyNotFound {
            attr: "EffectType",
            ty: std::any::type_name::<T>(),
            variant: format!("{:?}", self),
        })
    }
    fn weight(&self) -> Result<f64, WeightError> {
        let value = self.get_str("weight").ok_or_else(|| PropertyNotFound {
            attr: "weight",
            ty: std::any::type_name::<T>(),
            variant: format!("{:?}", self),
        })?;
        value.parse().map_err(|_| WeightError::InvalidValue {
            value,
            ty: format!("{:?}", self),
        })
    }
}

impl<T> EnumRandExt for T
where
    T: EnumExt + IntoEnumIterator + Clone,
{
    fn choose<R: rand::Rng + ?Sized>(rng: &mut R) -> Self {
        let has_weight = T::iter().next().unwrap().weight().is_ok();
        if has_weight {
            T::choose_weighted(rng)
        } else {
            T::choose_uniform(rng)
        }
    }

    fn choose_uniform<R: rand::Rng + ?Sized>(rng: &mut R) -> Self {
        T::iter().choose(rng).unwrap().clone()
    }

    fn choose_weighted<R: rand::Rng + ?Sized>(rng: &mut R) -> Self {
        T::iter()
            .collect::<Box<[T]>>()
            .choose_weighted(rng, |v| v.weight().unwrap_or(0.0))
            .unwrap()
            .clone()
    }
}

/*
const DEFAULT_SPLIT: i64 = 1;
const DEFAULT_WEDGECOUNT: i64 = 30;
const DEFAULT_WEDGENUM: i64 = 0;
const DEFAULT_WEDGETOTAL: i64 = 30;

const DEFAULT_WEDGEATTRIBS: Attr<&[&str]> = Attr {
    cfg: AttrCfg::new_type(2),
    value: &[
        "Body_type",
        "Butterfly_amount",
        "Desintegration_amount",
        "Env_Light",
        "Env_reflection",
        "Eyes_light_intensity_amount",
        "FX_lineart_helper",
        "Fall_amount",
        "Firefly_amount",
        "Frozen_amount",
        "Fungi_amount",
        "Fx_Jellifish",
        "Fx_switcher_layer_0",
        "Fx_switcher_layer_1",
        "Fx_switcher_layer_1a",
        "Fx_switcher_layer_2",
        "Fx_switcher_layer_3",
        "Fx_switcher_layer_4",
        "Fx_switcher_layer_5",
        "Fx_switcher_layer_6",
        "Gold_silver_amount",
        "Grow_flower_amount",
        "Helmet_light",
        "Helmet_type",
        "Hologram_amount",
        "Ladybag_amount",
        "Lineart_amount",
        "Melt_amount",
        "Melting_glow_amount",
        "Pixel_amount",
        "Pose",
        "Rain_amount",
        "Render_noise_threshold",
        "Render_resolution",
        "Smoke_amount",
        "Soap_bubble_intensity_amount",
        "Soap_bubble_roughness_amount",
        "Spring_amount",
        "Underwater_fog_amount",
        "Xray_body_amount",
        "Xray_skeleton_particles_amount",
        "background_color_random_hue",
        "background_underwater_color_hue",
        "dress_color_hue",
        "eye_color_random_hue",
        "light_reflection_mult",
        "random_value",
    ],
};
*/

/// Condensed metadata
#[derive(Serialize, Deserialize, Debug, Clone, PartialEq)]
pub struct RenderParams {
    pub body_type: BodyType,
    pub pose: Pose,
    pub helmet_type: HelmetType,
    pub helmet_light: HelmetLight,
    pub fx0: Fx0,
    pub fx1: Fx1,
    pub fx1a: Fx1a,
    pub fx2: Fx2,
    pub fx3: Fx3,
    pub fx4: Fx4,
    pub fx5: Fx5,
    pub fx6: Fx6,

    pub fx0_bodyoff: Fx0BodyOff,
    pub fx0_bodyoff_glass: Fx0BodyOffGlass,
    pub body_material_variation: BodyMaterialVariations,
    pub marble_variation: MarbleVariation,
    pub wood_variation: WoodVariation,

    pub fx_jellifish: FxJellyfish,
    pub fx_lineart_helper: FxLineartHelper,
    pub env_light: EnvLight,
    pub env_reflection: EnvReflection,
    pub light_reflection_mult: LightReflectionMult,

    pub glowing_logo: GlowingLogo,
    pub logo_hue: f64,
    pub logo_name: String,

    pub butterfly_amount: f64,
    pub disintegration_amount: f64,
    pub melt_amount: f64,
    pub fall_amount: f64,
    pub firefly_amount: f64,
    pub frozen_amount: f64,
    pub fungi_amount: f64,
    pub gold_silver_amount: f64,
    pub grow_flower_amount: f64,
    pub hologram_amount: f64,
    pub eyes_light_intensity_amount: f64,
    pub ladybag_amount: f64,
    pub lineart_amount: f64,
    pub melting_glow_amount: f64,
    pub pixel_amount: f64,
    pub rain_amount: f64,
    pub smoke_amount: f64,
    pub soap_bubble_intensity_amount: f64,
    pub soap_bubble_roughness_amount: f64,
    pub spring_amount: f64,
    pub underwater_fog_amount: f64,
    pub xray_body_amount: f64,
    pub xray_skeleton_particles_amount: f64,

    pub background_color_random_hue: f64,
    pub background_underwater_color_hue: f64,
    pub dress_color_hue: f64,
    pub eye_color_random_hue: f64,

    pub random_value: f64,
    pub wedgeindex: i64,

    pub render_noise_threshold: f64,
    pub render_resolution: u32,
    pub wedgeattribs: Vec<String>,
}

// add a empty default
impl Default for RenderParams {
    fn default() -> Self {
        Self {
            body_type: BodyType::default(),
            pose: Pose::default(),
            helmet_type: HelmetType::default(),
            helmet_light: HelmetLight::default(),
            fx0: Fx0::default(),
            fx1: Fx1::default(),
            fx1a: Fx1a::default(),
            fx2: Fx2::default(),
            fx3: Fx3::default(),
            fx4: Fx4::default(),
            fx5: Fx5::default(),
            fx6: Fx6::default(),
            fx0_bodyoff: Fx0BodyOff::default(),
            fx0_bodyoff_glass: Fx0BodyOffGlass::default(),
            body_material_variation: BodyMaterialVariations::default(),
            marble_variation: MarbleVariation::default(),
            wood_variation: WoodVariation::default(),
            fx_jellifish: FxJellyfish::default(),
            fx_lineart_helper: FxLineartHelper::default(),
            env_light: EnvLight::default(),
            env_reflection: EnvReflection::default(),
            light_reflection_mult: LightReflectionMult::default(),
            glowing_logo: GlowingLogo::default(),
            logo_hue: 0.0,
            logo_name: "solana.png".to_owned(),
            butterfly_amount: 0.0,
            disintegration_amount: 0.0,
            melt_amount: 0.0,
            fall_amount: 0.0,
            firefly_amount: 0.0,
            frozen_amount: 0.0,
            fungi_amount: 0.0,
            gold_silver_amount: 0.0,
            grow_flower_amount: 0.0,
            hologram_amount: 0.0,
            eyes_light_intensity_amount: 0.0,
            ladybag_amount: 0.0,
            lineart_amount: 0.0,
            melting_glow_amount: 0.0,
            pixel_amount: 0.0,
            rain_amount: 0.0,
            smoke_amount: 0.0,
            soap_bubble_intensity_amount: 0.0,
            soap_bubble_roughness_amount: 0.0,
            spring_amount: 0.0,
            underwater_fog_amount: 0.0,
            xray_body_amount: 0.0,
            xray_skeleton_particles_amount: 0.0,
            background_color_random_hue: 0.0,
            background_underwater_color_hue: 0.0,
            dress_color_hue: 0.0,
            eye_color_random_hue: 0.0,
            random_value: 0.0,
            wedgeindex: 0,
            render_noise_threshold: 0.6,
            render_resolution: 1024,
            wedgeattribs: [
                "Body_type".to_owned(),
                "Butterfly_amount".to_owned(),
                "Desintegration_amount".to_owned(),
                "Env_Light".to_owned(),
                "Env_reflection".to_owned(),
                "Eyes_light_intensity_amount".to_owned(),
                "FX_lineart_helper".to_owned(),
                "Fall_amount".to_owned(),
                "Firefly_amount".to_owned(),
                "Frozen_amount".to_owned(),
                "Fungi_amount".to_owned(),
                "Fx_Jellifish".to_owned(),
                "Fx_switcher_layer_0".to_owned(),
                "Fx_switcher_layer_1".to_owned(),
                "Fx_switcher_layer_1a".to_owned(),
                "Fx_switcher_layer_2".to_owned(),
                "Fx_switcher_layer_3".to_owned(),
                "Fx_switcher_layer_4".to_owned(),
                "Fx_switcher_layer_5".to_owned(),
                "Fx_switcher_layer_6".to_owned(),
                "Gold_silver_amount".to_owned(),
                "Grow_flower_amount".to_owned(),
                "Helmet_light".to_owned(),
                "Helmet_type".to_owned(),
                "Hologram_amount".to_owned(),
                "Ladybag_amount".to_owned(),
                "Lineart_amount".to_owned(),
                "Melt_amount".to_owned(),
                "Melting_glow_amount".to_owned(),
                "Pixel_amount".to_owned(),
                "Pose".to_owned(),
                "Rain_amount".to_owned(),
                "Render_noise_threshold".to_owned(),
                "Render_resolution".to_owned(),
                "Smoke_amount".to_owned(),
                "Soap_bubble_intensity_amount".to_owned(),
                "Soap_bubble_roughness_amount".to_owned(),
                "Spring_amount".to_owned(),
                "Underwater_fog_amount".to_owned(),
                "Xray_body_amount".to_owned(),
                "Xray_skeleton_particles_amount".to_owned(),
                "background_color_random_hue".to_owned(),
                "background_underwater_color_hue".to_owned(),
                "dress_color_hue".to_owned(),
                "eye_color_random_hue".to_owned(),
                "light_reflection_mult".to_owned(),
                "random_value".to_owned(),
            ]
            .into(),
        }
    }
}

fn not_found(path: impl Into<Cow<'static, str>>) -> FromPDGError {
    FromPDGError::NotFound(path.into())
}

fn unknown_variant(ty: &'static str, var: u32) -> FromPDGError {
    FromPDGError::UnknownVariant(ty, var)
}

#[derive(ThisError, Debug)]
#[error("{:?}", self)]
pub enum FromPDGError {
    DifferentConfig(AttrCfg),
    ExpectedObject,
    NotFound(Cow<'static, str>),
    UnknownVariant(&'static str, u32),
    Json(#[from] serde_json::Error),
    WrongName {
        path: &'static str,
        expected: &'static str,
        got: String,
    },
    UnexpectedValue {
        path: &'static str,
        expected: String,
        got: String,
    },
    PropertyNotFound(#[from] PropertyNotFound),
}

impl RenderParams {
    pub fn from_pdg_metadata(
        m: &mut serde_json::Value,
        check_human_readable: bool,
        defaults: &HashMap<String, serde_json::Value>,
    ) -> Result<Self, FromPDGError> {
        fn try_get_enum<E: TryFrom<u32, Error = FromPDGError>>(
            m: &mut serde_json::Value,
            path: &'static str,
            defaults: &HashMap<String, serde_json::Value>,
        ) -> Result<E, FromPDGError> {
            let v = match m
                .as_object_mut()
                .ok_or_else(|| FromPDGError::ExpectedObject)?
                .remove(path)
            {
                Some(json) => {
                    let attr = serde_json::from_value::<Attr<(u32,)>>(json)?;
                    if attr.cfg != AttrCfg::new_type(0) {
                        return Err(FromPDGError::DifferentConfig(attr.cfg));
                    }
                    attr.value.0
                }
                None => serde_json::from_value(
                    defaults.get(path).cloned().ok_or_else(|| not_found(path))?,
                )?,
            };
            E::try_from(v)
        }

        fn check_enum_name(
            m: &mut serde_json::Value,
            path: &'static str,
            variant_name: &'static str,
        ) -> Result<(), FromPDGError> {
            let json = match m
                .as_object_mut()
                .ok_or_else(|| FromPDGError::ExpectedObject)?
                .remove(path)
            {
                None => return Ok(()),
                Some(json) => json,
            };
            let attr = serde_json::from_value::<Attr<(String,)>>(json)?;
            if attr.cfg != AttrCfg::new_type(2) {
                return Err(FromPDGError::DifferentConfig(attr.cfg));
            }
            if attr.value.0 != variant_name {
                return Err(FromPDGError::WrongName {
                    path,
                    expected: variant_name,
                    got: attr.value.0,
                });
            }
            Ok(())
        }

        fn try_get_f64(
            m: &mut serde_json::Value,
            path: &'static str,
            defaults: &HashMap<String, serde_json::Value>,
        ) -> Result<f64, FromPDGError> {
            let v = match m
                .as_object_mut()
                .ok_or_else(|| FromPDGError::ExpectedObject)?
                .remove(path)
            {
                Some(json) => {
                    let attr = serde_json::from_value::<Attr<(f64,)>>(json)?;
                    if attr.cfg != AttrCfg::new_type(1) {
                        return Err(FromPDGError::DifferentConfig(attr.cfg));
                    }
                    attr.value.0
                }
                None => serde_json::from_value(
                    defaults.get(path).cloned().ok_or_else(|| not_found(path))?,
                )?,
            };
            Ok(v)
        }

        fn try_get_int<I: DeserializeOwned>(
            m: &mut serde_json::Value,
            path: &'static str,
            defaults: &HashMap<String, serde_json::Value>,
        ) -> Result<I, FromPDGError> {
            let v = match m
                .as_object_mut()
                .ok_or_else(|| FromPDGError::ExpectedObject)?
                .remove(path)
            {
                Some(json) => {
                    let attr = serde_json::from_value::<Attr<(I,)>>(json)?;
                    if attr.cfg != AttrCfg::new_type(0) {
                        return Err(FromPDGError::DifferentConfig(attr.cfg));
                    }
                    attr.value.0
                }
                None => serde_json::from_value(
                    defaults.get(path).cloned().ok_or_else(|| not_found(path))?,
                )?,
            };
            Ok(v)
        }
        fn try_get_string(
            m: &mut serde_json::Value,
            path: &'static str,
            defaults: &HashMap<String, serde_json::Value>,
        ) -> Result<String, FromPDGError> {
            let v = match m
                .as_object_mut()
                .ok_or_else(|| FromPDGError::ExpectedObject)?
                .remove(path)
            {
                Some(json) => {
                    let attr = serde_json::from_value::<Attr<(String,)>>(json)?;
                    if attr.cfg != AttrCfg::new_type(2) {
                        return Err(FromPDGError::DifferentConfig(attr.cfg));
                    }
                    attr.value.0
                }
                None => serde_json::from_value(
                    defaults.get(path).cloned().ok_or_else(|| not_found(path))?,
                )?,
            };
            Ok(v)
        }
        fn try_get_string(
            m: &mut serde_json::Value,
            path: &'static str,
        ) -> Result<String, FromPDGError> {
            let json = m
                .as_object_mut()
                .ok_or_else(|| FromPDGError::ExpectedObject)?
                .remove(path)
                .ok_or_else(|| not_found(path))?;
            let attr = serde_json::from_value::<Attr<(String,)>>(json)?;
            if attr.cfg != AttrCfg::new_type(2) {
                return Err(FromPDGError::DifferentConfig(attr.cfg));
            }
            Ok(attr.value.0)
        }

        let body_type = try_get_enum::<BodyType>(m, "Body_type", defaults)?;
        if check_human_readable {
            check_enum_name(m, "Body_name", body_type.pdg_name()?)?;
        }
        let pose = try_get_enum::<Pose>(m, "Pose", defaults)?;
        if check_human_readable {
            check_enum_name(m, "Pose_name", pose.pdg_name()?)?;
        }
        let helmet_type = try_get_enum::<HelmetType>(m, "Helmet_type", defaults)?;
        if check_human_readable {
            check_enum_name(m, "Helmet_name", helmet_type.pdg_name()?)?;
        }
        let helmet_light = try_get_enum::<HelmetLight>(m, "Helmet_light", defaults)?;
        if check_human_readable {
            check_enum_name(m, "Helmet_Light_name", helmet_light.pdg_name()?)?;
        }

        let fx0 = try_get_enum::<Fx0>(m, "Fx_switcher_layer_0", defaults)?;
        if check_human_readable {
            check_enum_name(m, "Fx_0", fx0.pdg_name()?)?;
        }

        let fx1 = try_get_enum::<Fx1>(m, "Fx_switcher_layer_1", defaults)?;
        if check_human_readable {
            check_enum_name(m, "Fx_1", fx1.pdg_name()?)?;
        }

        let fx1a = try_get_enum::<Fx1a>(m, "Fx_switcher_layer_1a", defaults)?;
        if check_human_readable {
            check_enum_name(m, "Fx_1a", fx1a.pdg_name()?)?;
        }

        let fx2 = try_get_enum::<Fx2>(m, "Fx_switcher_layer_2", defaults)?;
        if check_human_readable {
            check_enum_name(m, "Fx_2", fx2.pdg_name()?)?;
        }

        let fx3 = try_get_enum::<Fx3>(m, "Fx_switcher_layer_3", defaults)?;
        if check_human_readable {
            check_enum_name(m, "Fx_3", fx3.pdg_name()?)?;
        }

        let fx4 = try_get_enum::<Fx4>(m, "Fx_switcher_layer_4", defaults)?;
        if check_human_readable {
            check_enum_name(m, "Fx_4", fx4.pdg_name()?)?;
        }

        let fx5 = try_get_enum::<Fx5>(m, "Fx_switcher_layer_5", defaults)?;
        if check_human_readable {
            check_enum_name(m, "Fx_5", fx5.pdg_name()?)?;
        }

        let fx6 = try_get_enum::<Fx6>(m, "Fx_switcher_layer_6", defaults)?;
        if check_human_readable {
            check_enum_name(m, "Fx_6", fx6.pdg_name()?)?;
        }

<<<<<<< HEAD
        let fx0_bodyoff = try_get_enum::<Fx0BodyOff>(m, "Fx_bodyoff_layer_0_1_1a")?;
        let fx0_bodyoff_glass =
            try_get_enum::<Fx0BodyOffGlass>(m, "Fx_bodyoff_layer_0_1_1a_glass")?;

        let body_material_variation =
            try_get_enum::<BodyMaterialVariations>(m, "Body_material_variation")?;

        let marble_variation = try_get_enum::<MarbleVariation>(m, "Marble_variation")?;

        let wood_variation = try_get_enum::<WoodVariation>(m, "Wood_variation")?;

        let fx_jellifish = try_get_enum::<FxJellyfish>(m, "Fx_Jellifish")?;
=======
        let fx0_bodyoff = try_get_enum::<Fx0BodyOff>(m, "Fx_bodyoff_layer_0_1_1a", defaults)?;
        let fx0_bodyoff_glass =
            try_get_enum::<Fx0BodyOffGlass>(m, "Fx_bodyoff_layer_0_1_1a_glass", defaults)?;

        let body_material_variation =
            try_get_enum::<BodyMaterialVariations>(m, "Body_material_variation", defaults)?;

        let marble_variation = try_get_enum::<MarbleVariation>(m, "Marble_variation", defaults)?;

        let wood_variation = try_get_enum::<WoodVariation>(m, "Wood_variation", defaults)?;

        let fx_jellifish = try_get_enum::<FxJellyfish>(m, "Fx_Jellifish", defaults)?;
>>>>>>> 04e436ad
        if check_human_readable {
            check_enum_name(m, "Jellifish", fx_jellifish.pdg_name()?)?;
        }

        let fx_lineart_helper = try_get_enum::<FxLineartHelper>(m, "FX_lineart_helper", defaults)?;

        let env_light = try_get_enum::<EnvLight>(m, "Env_Light", defaults)?;

        let env_reflection = try_get_enum::<EnvReflection>(m, "Env_reflection", defaults)?;

        let light_reflection_mult =
<<<<<<< HEAD
            try_get_enum::<LightReflectionMult>(m, "light_reflection_mult")?;

        let glowing_logo = try_get_enum::<GlowingLogo>(m, "Glowing_logo")?;
        let logo_hue = try_get_f64(m, "Logo_hue")?;
        let logo_name = try_get_string(m, "logo_name")?;

        let butterfly_amount = try_get_f64(m, "Butterfly_amount")?;
        let disintegration_amount = try_get_f64(m, "Desintegration_amount")?;
        let melt_amount = try_get_f64(m, "Melt_amount")?;
        let fall_amount = try_get_f64(m, "Fall_amount")?;
        let firefly_amount = try_get_f64(m, "Firefly_amount")?;
        let frozen_amount = try_get_f64(m, "Frozen_amount")?;
        let fungi_amount = try_get_f64(m, "Fungi_amount")?;
        let gold_silver_amount = try_get_f64(m, "Gold_silver_amount")?;
        let grow_flower_amount = try_get_f64(m, "Grow_flower_amount")?;
        let hologram_amount = try_get_f64(m, "Hologram_amount")?;
        let eyes_light_intensity_amount = try_get_f64(m, "Eyes_light_intensity_amount")?;
        let ladybag_amount = try_get_f64(m, "Ladybag_amount")?;
        let lineart_amount = try_get_f64(m, "Lineart_amount")?;
        let melting_glow_amount = try_get_f64(m, "Melting_glow_amount")?;
        let pixel_amount = try_get_f64(m, "Pixel_amount")?;
        let rain_amount = try_get_f64(m, "Rain_amount")?;
        let smoke_amount = try_get_f64(m, "Smoke_amount")?;
        let soap_bubble_intensity_amount = try_get_f64(m, "Soap_bubble_intensity_amount")?;
        let soap_bubble_roughness_amount = try_get_f64(m, "Soap_bubble_roughness_amount")?;
        let spring_amount = try_get_f64(m, "Spring_amount")?;
        let underwater_fog_amount = try_get_f64(m, "Underwater_fog_amount")?;
        let xray_body_amount = try_get_f64(m, "Xray_body_amount")?;
        let xray_skeleton_particles_amount = try_get_f64(m, "Xray_skeleton_particles_amount")?;

        let background_color_random_hue = try_get_f64(m, "background_color_random_hue")?;
        let background_underwater_color_hue = try_get_f64(m, "background_underwater_color_hue")?;
        let dress_color_hue = try_get_f64(m, "dress_color_hue")?;
        let eye_color_random_hue = try_get_f64(m, "eye_color_random_hue")?;

        let random_value = try_get_f64(m, "random_value")?;

        let wedgeindex = try_get_int::<i64>(m, "wedgeindex")?;

        let render_noise_threshold = try_get_f64(m, "Render_noise_threshold")?;
        let render_resolution = try_get_int::<u32>(m, "Render_resolution")?;
=======
            try_get_enum::<LightReflectionMult>(m, "light_reflection_mult", defaults)?;

        let glowing_logo = try_get_enum::<GlowingLogo>(m, "Glowing_logo", defaults)?;
        let logo_hue = try_get_f64(m, "Logo_hue", defaults)?;
        let logo_name = try_get_string(m, "logo_name", defaults)?;

        let butterfly_amount = try_get_f64(m, "Butterfly_amount", defaults)?;
        let disintegration_amount = try_get_f64(m, "Desintegration_amount", defaults)?;
        let melt_amount = try_get_f64(m, "Melt_amount", defaults)?;
        let fall_amount = try_get_f64(m, "Fall_amount", defaults)?;
        let firefly_amount = try_get_f64(m, "Firefly_amount", defaults)?;
        let frozen_amount = try_get_f64(m, "Frozen_amount", defaults)?;
        let fungi_amount = try_get_f64(m, "Fungi_amount", defaults)?;
        let gold_silver_amount = try_get_f64(m, "Gold_silver_amount", defaults)?;
        let grow_flower_amount = try_get_f64(m, "Grow_flower_amount", defaults)?;
        let hologram_amount = try_get_f64(m, "Hologram_amount", defaults)?;
        let eyes_light_intensity_amount = try_get_f64(m, "Eyes_light_intensity_amount", defaults)?;
        let ladybag_amount = try_get_f64(m, "Ladybag_amount", defaults)?;
        let lineart_amount = try_get_f64(m, "Lineart_amount", defaults)?;
        let melting_glow_amount = try_get_f64(m, "Melting_glow_amount", defaults)?;
        let pixel_amount = try_get_f64(m, "Pixel_amount", defaults)?;
        let rain_amount = try_get_f64(m, "Rain_amount", defaults)?;
        let smoke_amount = try_get_f64(m, "Smoke_amount", defaults)?;
        let soap_bubble_intensity_amount =
            try_get_f64(m, "Soap_bubble_intensity_amount", defaults)?;
        let soap_bubble_roughness_amount =
            try_get_f64(m, "Soap_bubble_roughness_amount", defaults)?;
        let spring_amount = try_get_f64(m, "Spring_amount", defaults)?;
        let underwater_fog_amount = try_get_f64(m, "Underwater_fog_amount", defaults)?;
        let xray_body_amount = try_get_f64(m, "Xray_body_amount", defaults)?;
        let xray_skeleton_particles_amount =
            try_get_f64(m, "Xray_skeleton_particles_amount", defaults)?;

        let background_color_random_hue = try_get_f64(m, "background_color_random_hue", defaults)?;
        let background_underwater_color_hue =
            try_get_f64(m, "background_underwater_color_hue", defaults)?;
        let dress_color_hue = try_get_f64(m, "dress_color_hue", defaults)?;
        let eye_color_random_hue = try_get_f64(m, "eye_color_random_hue", defaults)?;

        let random_value = try_get_f64(m, "random_value", defaults)?;

        let wedgeindex = try_get_int::<i64>(m, "wedgeindex", defaults)?;

        let render_noise_threshold = try_get_f64(m, "Render_noise_threshold", defaults)?;
        let render_resolution = try_get_int::<u32>(m, "Render_resolution", defaults)?;
>>>>>>> 04e436ad

        /*
        fn check_int<I: DeserializeOwned + PartialEq + std::fmt::Display>(
            m: &mut serde_json::Value,
            path: &'static str,
            expected: I,
        ) -> Result<(), FromPDGError> {
            let got = try_get_int::<I>(m, path)?;
            if got != expected {
                Err(FromPDGError::UnexpectedValue {
                    path,
                    expected: expected.to_string(),
                    got: got.to_string(),
                })
            } else {
                Ok(())
            }
        }

        let split = check_int::<i64>(m, "split", DEFAULT_SPLIT)?;
        check_int::<i64>(m, "wedgecount", DEFAULT_WEDGECOUNT)?;
        check_int::<i64>(m, "wedgenum", DEFAULT_WEDGENUM)?;
        check_int::<i64>(m, "wedgetotal", DEFAULT_WEDGETOTAL)?;

        let wedgeattribs = {
            let json = m
                .as_object_mut()
                .ok_or_else(|| FromPDGError::ExpectedObject)?
                .remove("wedgeattribs")
                .ok_or_else(|| not_found("wedgeattribs"))?;
            let attr = serde_json::from_value::<Attr<Vec<String>>>(json)?;
            if attr.cfg != AttrCfg::new_type(2) {
                return Err(FromPDGError::DifferentConfig(attr.cfg));
            }
            attr.value
        };
        if wedgeattribs != DEFAULT_WEDGEATTRIBS.value {
            return Err(FromPDGError::UnexpectedValue {
                path: "wedgeattribs",
                expected: format!("{:?}", DEFAULT_WEDGEATTRIBS),
                got: format!("{:?}", wedgeattribs),
            });
        }
        */

        Ok(Self {
            body_type,
            pose,
            helmet_type,
            helmet_light,
            fx0,
            fx1,
            fx1a,
            fx2,
            fx3,
            fx4,
            fx5,
            fx6,
            fx0_bodyoff,
            fx0_bodyoff_glass,
            body_material_variation,
            marble_variation,
            wood_variation,
            fx_jellifish,
            fx_lineart_helper,
            env_light,
            env_reflection,
            light_reflection_mult,
            glowing_logo,
            logo_hue,
            logo_name,
            butterfly_amount,
            disintegration_amount,
            melt_amount,
            fall_amount,
            firefly_amount,
            frozen_amount,
            fungi_amount,
            gold_silver_amount,
            grow_flower_amount,
            hologram_amount,
            eyes_light_intensity_amount,
            ladybag_amount,
            lineart_amount,
            melting_glow_amount,
            pixel_amount,
            rain_amount,
            smoke_amount,
            soap_bubble_intensity_amount,
            soap_bubble_roughness_amount,
            spring_amount,
            underwater_fog_amount,
            xray_body_amount,
            xray_skeleton_particles_amount,
            background_color_random_hue,
            background_underwater_color_hue,
            dress_color_hue,
            eye_color_random_hue,
            random_value,
            wedgeindex,
            render_noise_threshold,
            render_resolution,
            ..<_>::default()
        })
    }

    pub fn to_pdg_metadata(&self, human_readable: bool) -> Result<serde_json::Value, FromPDGError> {
        fn push_string_attr(
            m: &mut serde_json::Map<String, serde_json::Value>,
            path: &str,
            value: &str,
        ) {
            m.insert(
                path.to_owned(),
                serde_json::to_value(Attr::<(String,)> {
                    cfg: AttrCfg::new_type(2),
                    value: (value.to_owned(),),
                })
                .unwrap(),
            );
        }

        fn push_string_array_attr(
            m: &mut serde_json::Map<String, serde_json::Value>,
            path: &str,
            value: &[String],
        ) {
            m.insert(
                path.to_owned(),
                serde_json::to_value(Attr::<(Vec<String>,)> {
                    cfg: AttrCfg::new_type(2),
                    value: (value.to_vec(),),
                })
                .unwrap(),
            );
        }

        fn push_int_attr(
            m: &mut serde_json::Map<String, serde_json::Value>,
            path: &str,
            value: impl Into<i64>,
        ) {
            m.insert(
                path.to_owned(),
                serde_json::to_value(Attr::<(i64,)> {
                    cfg: AttrCfg::new_type(0),
                    value: (value.into(),),
                })
                .unwrap(),
            );
        }

        fn push_float_attr(
            m: &mut serde_json::Map<String, serde_json::Value>,
            path: &str,
            value: f64,
        ) {
            m.insert(
                path.to_owned(),
                serde_json::to_value(Attr::<(f64,)> {
                    cfg: AttrCfg::new_type(1),
                    value: (value,),
                })
                .unwrap(),
            );
        }

        let Self {
            body_type,
            pose,
            helmet_type,
            helmet_light,
            fx0,
            fx1,
            fx1a,
            fx2,
            fx3,
            fx4,
            fx5,
            fx6,
            fx0_bodyoff,
            fx0_bodyoff_glass,
            body_material_variation,
            marble_variation,
            wood_variation,
            fx_jellifish,
            fx_lineart_helper,
            env_light,
            env_reflection,
            light_reflection_mult,
            glowing_logo,
            logo_hue,
            logo_name,
            butterfly_amount,
            disintegration_amount,
            melt_amount,
            fall_amount,
            firefly_amount,
            frozen_amount,
            fungi_amount,
            gold_silver_amount,
            grow_flower_amount,
            hologram_amount,
            eyes_light_intensity_amount,
            ladybag_amount,
            lineart_amount,
            melting_glow_amount,
            pixel_amount,
            rain_amount,
            smoke_amount,
            soap_bubble_intensity_amount,
            soap_bubble_roughness_amount,
            spring_amount,
            underwater_fog_amount,
            xray_body_amount,
            xray_skeleton_particles_amount,
            background_color_random_hue,
            background_underwater_color_hue,
            dress_color_hue,
            eye_color_random_hue,
            random_value,
            wedgeindex,
            render_noise_threshold,
            render_resolution,
            wedgeattribs,
        } = &self;

        let mut m = serde_json::Map::new();

        push_string_array_attr(&mut m, "wedgeattribs", &wedgeattribs[..]);

        push_int_attr(&mut m, "Body_type", *body_type as u32);
        if human_readable {
            push_string_attr(&mut m, "Body_name", body_type.pdg_name()?);
        }

        push_int_attr(&mut m, "Pose", *pose as u32);
        if human_readable {
            push_string_attr(&mut m, "Pose_name", pose.pdg_name()?);
        }

        push_int_attr(&mut m, "Helmet_type", *helmet_type as u32);
        if human_readable {
            push_string_attr(&mut m, "Helmet_name", helmet_type.pdg_name()?);
        }

        push_int_attr(&mut m, "Helmet_light", *helmet_light as u32);
        if human_readable {
            push_string_attr(&mut m, "Helmet_Light_name", helmet_light.pdg_name()?);
        }

        push_int_attr(&mut m, "Fx_switcher_layer_0", *fx0 as u32);
        if human_readable {
            push_string_attr(&mut m, "Fx_0", fx0.pdg_name()?);
        }

        push_int_attr(&mut m, "Fx_switcher_layer_1", *fx1 as u32);
        if human_readable {
            push_string_attr(&mut m, "Fx_1", fx1.pdg_name()?);
        }

        push_int_attr(&mut m, "Fx_switcher_layer_1a", *fx1a as u32);
        if human_readable {
            push_string_attr(&mut m, "Fx_1a", fx1a.pdg_name()?);
        }

        push_int_attr(&mut m, "Fx_switcher_layer_2", *fx2 as u32);
        if human_readable {
            push_string_attr(&mut m, "Fx_2", fx2.pdg_name()?);
        }

        push_int_attr(&mut m, "Fx_switcher_layer_3", *fx3 as u32);
        if human_readable {
            push_string_attr(&mut m, "Fx_3", fx3.pdg_name()?);
        }

        push_int_attr(&mut m, "Fx_switcher_layer_4", *fx4 as u32);
        if human_readable {
            push_string_attr(&mut m, "Fx_4", fx4.pdg_name()?);
        }

        push_int_attr(&mut m, "Fx_switcher_layer_5", *fx5 as u32);
        if human_readable {
            push_string_attr(&mut m, "Fx_5", fx5.pdg_name()?);
        }

        push_int_attr(&mut m, "Fx_switcher_layer_6", *fx6 as u32);
        if human_readable {
            push_string_attr(&mut m, "Fx_6", fx6.pdg_name()?);
        }

        // Doesn't have human readable attribute
        push_int_attr(&mut m, "Fx_bodyoff_layer_0_1_1a", *fx0_bodyoff as u32);

        // Doesn't have human readable attribute
        push_int_attr(
            &mut m,
            "Fx_bodyoff_layer_0_1_1a_glass",
            *fx0_bodyoff_glass as u32,
        );

        // Doesn't have human readable attribute
        push_int_attr(
            &mut m,
            "Body_material_variation",
            *body_material_variation as u32,
        );

        // Doesn't have human readable attribute
        push_int_attr(&mut m, "Marble_variation", *marble_variation as u32);

        // Doesn't have human readable attribute
        push_int_attr(&mut m, "Wood_variation", *wood_variation as u32);

        push_int_attr(&mut m, "Fx_Jellifish", *fx_jellifish as u32);
        if human_readable {
            push_string_attr(&mut m, "Jellifish", fx_jellifish.pdg_name()?);
        }

        push_int_attr(&mut m, "FX_lineart_helper", *fx_lineart_helper as u32);

        push_int_attr(&mut m, "Env_Light", *env_light as u32);

        push_int_attr(&mut m, "Env_reflection", *env_reflection as u32);

        push_int_attr(
            &mut m,
            "light_reflection_mult",
            *light_reflection_mult as u32,
        );

        push_int_attr(&mut m, "Glowing_logo", *glowing_logo as u32);
        push_float_attr(&mut m, "Logo_hue", *logo_hue);
<<<<<<< HEAD
        push_string_attr(&mut m, "Logo_name", &logo_name);
=======
        push_string_attr(&mut m, "Logo_name", logo_name);
>>>>>>> 04e436ad

        push_float_attr(&mut m, "Butterfly_amount", *butterfly_amount);
        push_float_attr(&mut m, "Desintegration_amount", *disintegration_amount);
        push_float_attr(&mut m, "Melt_amount", *melt_amount);
        push_float_attr(&mut m, "Fall_amount", *fall_amount);
        push_float_attr(&mut m, "Firefly_amount", *firefly_amount);
        push_float_attr(&mut m, "Frozen_amount", *frozen_amount);
        push_float_attr(&mut m, "Fungi_amount", *fungi_amount);
        push_float_attr(&mut m, "Gold_silver_amount", *gold_silver_amount);
        push_float_attr(&mut m, "Grow_flower_amount", *grow_flower_amount);
        push_float_attr(&mut m, "Hologram_amount", *hologram_amount);
        push_float_attr(
            &mut m,
            "Eyes_light_intensity_amount",
            *eyes_light_intensity_amount,
        );
        push_float_attr(&mut m, "Ladybag_amount", *ladybag_amount);
        push_float_attr(&mut m, "Lineart_amount", *lineart_amount);
        push_float_attr(&mut m, "Melting_glow_amount", *melting_glow_amount);
        push_float_attr(&mut m, "Pixel_amount", *pixel_amount);
        push_float_attr(&mut m, "Rain_amount", *rain_amount);
        push_float_attr(&mut m, "Smoke_amount", *smoke_amount);
        push_float_attr(
            &mut m,
            "Soap_bubble_intensity_amount",
            *soap_bubble_intensity_amount,
        );
        push_float_attr(
            &mut m,
            "Soap_bubble_roughness_amount",
            *soap_bubble_roughness_amount,
        );
        push_float_attr(&mut m, "Spring_amount", *spring_amount);
        push_float_attr(&mut m, "Underwater_fog_amount", *underwater_fog_amount);
        push_float_attr(&mut m, "Xray_body_amount", *xray_body_amount);
        push_float_attr(
            &mut m,
            "Xray_skeleton_particles_amount",
            *xray_skeleton_particles_amount,
        );
        push_float_attr(
            &mut m,
            "background_color_random_hue",
            *background_color_random_hue,
        );
        push_float_attr(
            &mut m,
            "background_underwater_color_hue",
            *background_underwater_color_hue,
        );
        push_float_attr(&mut m, "dress_color_hue", *dress_color_hue);
        push_float_attr(&mut m, "eye_color_random_hue", *eye_color_random_hue);
        push_float_attr(&mut m, "random_value", *random_value);

        push_int_attr(&mut m, "wedgeindex", *wedgeindex);

        push_float_attr(&mut m, "Render_noise_threshold", *render_noise_threshold);
        push_int_attr(&mut m, "Render_resolution", *render_resolution);

        /*
        push_int_attr(&mut m, "split", DEFAULT_SPLIT);
        push_int_attr(&mut m, "wedgecount", DEFAULT_WEDGECOUNT);
        push_int_attr(&mut m, "wedgenum", DEFAULT_WEDGENUM);
        push_int_attr(&mut m, "wedgetotal", DEFAULT_WEDGETOTAL);

        m.insert(
            "wedgeattribs".to_owned(),
            serde_json::to_value(&DEFAULT_WEDGEATTRIBS).unwrap(),
        );
        */

        Ok(m.into())
    }

    pub fn correction(&mut self) {
        fn correct_percent_value(v: &mut f64) {
            if *v < 0.0 {
                *v = 0.0;
            }
            if *v > 100.0 {
                *v = 100.0;
            }
        }
        correct_percent_value(&mut self.butterfly_amount);
        correct_percent_value(&mut self.disintegration_amount);
        correct_percent_value(&mut self.melt_amount);
        correct_percent_value(&mut self.fall_amount);
        correct_percent_value(&mut self.firefly_amount);
        correct_percent_value(&mut self.frozen_amount);
        correct_percent_value(&mut self.fungi_amount);
        correct_percent_value(&mut self.gold_silver_amount);
        correct_percent_value(&mut self.grow_flower_amount);
        correct_percent_value(&mut self.hologram_amount);
        correct_percent_value(&mut self.eyes_light_intensity_amount);
        correct_percent_value(&mut self.ladybag_amount);
        correct_percent_value(&mut self.lineart_amount);
        correct_percent_value(&mut self.melting_glow_amount);
        correct_percent_value(&mut self.pixel_amount);
        correct_percent_value(&mut self.rain_amount);
        correct_percent_value(&mut self.smoke_amount);
        correct_percent_value(&mut self.soap_bubble_intensity_amount);
        correct_percent_value(&mut self.soap_bubble_roughness_amount);
        correct_percent_value(&mut self.spring_amount);
        correct_percent_value(&mut self.underwater_fog_amount);
        correct_percent_value(&mut self.xray_body_amount);
        correct_percent_value(&mut self.xray_skeleton_particles_amount);

        fn correct_hue_value(v: &mut f64) {
            *v %= 360.0;
            if *v < 0.0 {
                *v += 360.0;
            }
        }
        correct_hue_value(&mut self.background_color_random_hue);
        correct_hue_value(&mut self.background_underwater_color_hue);
        correct_hue_value(&mut self.dress_color_hue);
        correct_hue_value(&mut self.eye_color_random_hue);
    }
}

macro_rules! impl_try_from_u32 {
    ($t:ident) => {
        impl std::convert::TryFrom<u32> for $t {
            type Error = FromPDGError;
            fn try_from(value: u32) -> Result<Self, Self::Error> {
                Self::from_repr(value)
                    .ok_or_else(|| unknown_variant(std::any::type_name::<Self>(), value))
            }
        }
    };
}

#[derive(
    strum::FromRepr,
    strum::EnumProperty,
    strum::EnumIter,
    Debug,
    Clone,
    Copy,
    PartialEq,
    Eq,
    Serialize_repr,
    Deserialize_repr,
    Default,
    Hash,
)]
#[repr(u32)]
pub enum BodyType {
    #[strum(props(PDGName = "Spacesuit"))]
    #[strum(props(MetaplexName = "Spacesuit"))]
    #[strum(props(weight = "20"))]
    #[default]
    Spacesuit = 0,
    #[strum(props(PDGName = "Sci Fi Police"))]
    #[strum(props(MetaplexName = "Sci-Fi Police"))]
    #[strum(props(weight = "15"))]
    SciFiPolice = 1,
    #[strum(props(PDGName = "Diver"))]
    #[strum(props(MetaplexName = "Diver"))]
    #[strum(props(weight = "20"))]
    Diver = 2,
    #[strum(props(PDGName = "Cyborg"))]
    #[strum(props(MetaplexName = "Cyborg"))]
    #[strum(props(weight = "5"))]
    Cyborg = 3,
    #[strum(props(PDGName = "Sci Fi sport woman"))]
    #[strum(props(MetaplexName = "Sci-Fi Sport Woman"))]
    #[strum(props(weight = "20"))]
    SciFiSportWoman = 4,
    #[strum(props(PDGName = "Sci Fi Exo costume"))]
    #[strum(props(MetaplexName = "Sci-Fi Exo Costume"))]
    #[strum(props(weight = "20"))]
    SciFiExoCostume = 5,
}

impl_try_from_u32!(BodyType);

#[derive(
    strum::FromRepr,
    strum::EnumProperty,
    strum::EnumIter,
    Debug,
    Clone,
    Copy,
    PartialEq,
    Eq,
    Serialize_repr,
    Deserialize_repr,
    Default,
    Hash,
)]
#[repr(u32)]
pub enum HelmetType {
    #[strum(props(PDGName = "Spacesuit"))]
    #[strum(props(MetaplexName = "Spacesuit"))]
    #[default]
    Spacesuit = 0,
    #[strum(props(PDGName = "Diver"))]
    #[strum(props(MetaplexName = "Diver"))]
    Diver = 1,
    #[strum(props(PDGName = "Diving Old"))]
    #[strum(props(MetaplexName = "Diving Old"))]
    DivingOld = 2,
    #[strum(props(PDGName = "Cyborg"))]
    #[strum(props(MetaplexName = "Cyborg"))]
    Cyborg = 3,
    #[strum(props(PDGName = "Pilot"))]
    #[strum(props(MetaplexName = "Pilot"))]
    Pilot = 4,
    #[strum(props(PDGName = "Pilot Old"))]
    #[strum(props(MetaplexName = "Pilot Old"))]
    PilotOld = 5,
    #[strum(props(PDGName = "Steam punk"))]
    #[strum(props(MetaplexName = "SteamPunk"))]
    Steampunk = 6,
    #[strum(props(PDGName = "Knight1"))]
    #[strum(props(MetaplexName = "Knight 1"))]
    Knight1 = 7,
    #[strum(props(PDGName = "Knight2"))]
    #[strum(props(MetaplexName = "Knight 2"))]
    Knight2 = 8,
    #[strum(props(PDGName = "Space mercury"))]
    #[strum(props(MetaplexName = "Space Mercury"))]
    SpaceMercury = 9,
    #[strum(props(PDGName = "Space soviet"))]
    #[strum(props(MetaplexName = "Space Soviet"))]
    SpaceSoviet = 10,
    #[strum(props(PDGName = "Sci_Fi_sport_woman"))]
    #[strum(props(MetaplexName = "Sci-Fi Sport Woman"))]
    SciFiSportWoman = 11,
    #[strum(props(PDGName = "Iron centaur"))]
    #[strum(props(MetaplexName = "Iron Centaur"))]
    IronCentaur = 12,
    #[strum(props(PDGName = "Sci Fi Exo costume"))]
    #[strum(props(MetaplexName = "Sci-Fi Exo Costume"))]
    SciFiExoCostume = 13,
    #[strum(props(PDGName = "Ghouls"))]
    #[strum(props(MetaplexName = "Ghouls"))]
    Ghouls = 14,
    #[strum(props(PDGName = "Gladiator"))]
    #[strum(props(MetaplexName = "Gladiator"))]
    Gladiator = 15,
    #[strum(props(PDGName = "Sci Fi racer helmet"))]
    #[strum(props(MetaplexName = "Sci-Fi Racer Helmet"))]
    SciFiRacerHelmet = 16,
    #[strum(props(PDGName = "Samurai"))]
    #[strum(props(MetaplexName = "Samurai"))]
    Samurai = 17,
}

impl_try_from_u32!(HelmetType);

#[derive(
    strum::FromRepr,
    strum::EnumProperty,
    strum::EnumIter,
    Debug,
    Clone,
    Copy,
    PartialEq,
    Eq,
    Serialize_repr,
    Deserialize_repr,
    Display,
    Default,
    Hash,
)]
#[repr(u32)]
pub enum Pose {
    #[strum(props(PDGName = "Surprised"))]
    #[strum(props(MetaplexName = "Susprised"))]
    Surprised = 0,
    #[strum(props(PDGName = "Really?"))]
    #[strum(props(MetaplexName = "Really?"))]
    Really = 1,
    #[strum(props(PDGName = "Overconfident"))]
    #[strum(props(MetaplexName = "Overconfident"))]
    Overconfident = 2,
    #[strum(props(PDGName = "Instigate"))]
    #[strum(props(MetaplexName = "Instigate"))]
    Instigate = 3,
    #[strum(props(PDGName = "Inspired"))]
    #[strum(props(MetaplexName = "Inspired"))]
    Inspired = 4,
    #[strum(props(PDGName = "Listening"))]
    #[strum(props(MetaplexName = "Listening"))]
    Listening = 5,
    #[strum(props(PDGName = "Side eye"))]
    #[strum(props(MetaplexName = "Side Eye"))]
    SideEye = 6,
    #[strum(props(PDGName = "Mugshot"))]
    #[strum(props(MetaplexName = "Mugshot"))]
    Mugshot = 7,
    #[strum(props(PDGName = "OG (original NFT)"))]
    #[strum(props(MetaplexName = "OG (Original NFT)"))]
    #[default]
    Original = 8,
    #[strum(props(PDGName = "Suspicious"))]
    #[strum(props(MetaplexName = "Suspicious"))]
    Suspicious = 9,
    #[strum(props(PDGName = "Thinking"))]
    #[strum(props(MetaplexName = "Thinking"))]
    Thinking = 10,
    #[strum(props(PDGName = "Busy"))]
    #[strum(props(MetaplexName = "Busy"))]
    Busy = 11,
    #[strum(props(PDGName = "Ready"))]
    #[strum(props(MetaplexName = "Ready"))]
    Ready = 12,
    #[strum(props(PDGName = "Stare"))]
    #[strum(props(MetaplexName = "Stare"))]
    Stare = 13,
    #[strum(props(PDGName = "Introspection"))]
    #[strum(props(MetaplexName = "Introspection"))]
    Introspection = 14,
    #[strum(props(PDGName = "Look up left"))]
    #[strum(props(MetaplexName = "Look Up Left"))]
    LookUpLeft = 15,
    #[strum(props(PDGName = "Look up"))]
    #[strum(props(MetaplexName = "Look Up"))]
    LookUp = 16,
    #[strum(props(PDGName = "Look up right"))]
    #[strum(props(MetaplexName = "Look Up Right"))]
    LookUpRight = 17,
    #[strum(props(PDGName = "Look left"))]
    #[strum(props(MetaplexName = "Look Left"))]
    LookLeft = 18,
    #[strum(props(PDGName = "Default"))]
    #[strum(props(MetaplexName = "Default"))]
    Default = 19,
    #[strum(props(PDGName = "Look right"))]
    #[strum(props(MetaplexName = "Look Right"))]
    LookRight = 20,
    #[strum(props(PDGName = "Look down left"))]
    #[strum(props(MetaplexName = "Look Down Left"))]
    LookDownLeft = 21,
    #[strum(props(PDGName = "Look down"))]
    #[strum(props(MetaplexName = "Look Down"))]
    LookDown = 22,
    #[strum(props(PDGName = "Look down right"))]
    #[strum(props(MetaplexName = "Look Down Right"))]
    LookDownRight = 23,
}

impl_try_from_u32!(Pose);

#[derive(
    strum::FromRepr,
    strum::EnumProperty,
    strum::EnumIter,
    Debug,
    Clone,
    Copy,
    PartialEq,
    Eq,
    Serialize_repr,
    Deserialize_repr,
    Default,
)]
#[repr(u32)]
pub enum HelmetLight {
    #[strum(props(PDGName = "No"))]
    #[strum(props(MetaplexName = "No"))]
    #[strum(props(weight = "0"))]
    #[default]
    Off = 0,
    #[strum(props(PDGName = "Dots"))]
    #[strum(props(MetaplexName = "Dots"))]
    #[strum(props(weight = "50"))]
    Dots = 1,
    #[strum(props(PDGName = "Glowing eyes"))]
    #[strum(props(MetaplexName = "Glowing Eyes"))]
    #[strum(props(weight = "35"))]
    GlowingEyes = 2,
    #[strum(props(PDGName = "Solana"))]
    #[strum(props(MetaplexName = "Solana"))]
    #[strum(props(weight = "15"))]
    Solana = 3,
}

impl_try_from_u32!(HelmetLight);

#[derive(
    strum::FromRepr,
    strum::EnumProperty,
    strum::EnumIter,
    Debug,
    Clone,
    Copy,
    PartialEq,
    Eq,
    Serialize_repr,
    Deserialize_repr,
    Default,
    Display,
    Hash,
)]
#[repr(u32)]
pub enum Fx0 {
    #[strum(props(PDGName = "No"))]
    #[strum(props(MetaplexName = "No"))]
    #[strum(props(weight = "30"))]
    #[default]
    No = 0,
    #[strum(props(PDGName = "Marble"))]
    #[strum(props(MetaplexName = "Marble"))]
    #[strum(props(weight = "10"))]
    Marble = 1,
    #[strum(props(PDGName = "Pixel"))]
    #[strum(props(MetaplexName = "Pixel"))]
    #[strum(props(weight = "10"))]
    Pixel = 2,
    #[strum(props(PDGName = "Lineart base"))]
    #[strum(props(MetaplexName = "Lineart Base"))]
    #[strum(props(weight = "10"))]
    LineartBase = 3,
    #[strum(props(PDGName = "Wood"))]
    #[strum(props(MetaplexName = "Wood"))]
    #[strum(props(weight = "20"))]
    Wood = 4,
    #[strum(props(PDGName = "Hologram"))]
    #[strum(props(MetaplexName = "Hologram"))]
    #[strum(props(weight = "5"))]
    Hologram = 5,
    #[strum(props(PDGName = "Xray"))]
    #[strum(props(MetaplexName = "X-ray"))]
    #[strum(props(weight = "5"))]
    Xray = 6,
    #[strum(props(PDGName = "Soap bubble"))]
    #[strum(props(MetaplexName = "Soap Bubble"))]
    #[strum(props(weight = "10"))]
    SoapBubble = 7,
}

impl_try_from_u32!(Fx0);

#[derive(
    strum::FromRepr,
    strum::EnumProperty,
    strum::EnumIter,
    Debug,
    Clone,
    Copy,
    PartialEq,
    Eq,
    Serialize_repr,
    Deserialize_repr,
    Default,
    Display,
    Hash,
)]
#[repr(u32)]
pub enum Fx1 {
    #[strum(props(PDGName = "No"))]
    #[strum(props(MetaplexName = "No"))]
    #[strum(props(weight = "60"))]
    #[default]
    No = 0,
    #[strum(props(PDGName = "Melted"))]
    #[strum(props(MetaplexName = "Melted"))]
    #[strum(props(weight = "10"))]
    Melted = 1,
    #[strum(props(PDGName = "Disintegration"))]
    #[strum(props(MetaplexName = "Disintegration"))]
    #[strum(props(weight = "30"))]
    Disintegration = 2,
}

impl_try_from_u32!(Fx1);

#[derive(
    strum::FromRepr,
    strum::EnumProperty,
    strum::EnumIter,
    Debug,
    Clone,
    Copy,
    PartialEq,
    Eq,
    Serialize_repr,
    Deserialize_repr,
    Default,
    Display,
    Hash,
)]
#[repr(u32)]
pub enum Fx1a {
    #[strum(props(PDGName = "No"))]
    #[default]
    #[strum(props(weight = "0"))]
    No = 0,
    #[strum(props(PDGName = "Lineart minimalistic"))]
    #[strum(props(weight = "50"))]
    LineartMinimalistic = 1,
    #[strum(props(PDGName = "Lineart Heavy"))]
    #[strum(props(weight = "50"))]
    LineartHeavy = 2,
}

impl_try_from_u32!(Fx1a);

#[derive(
    strum::FromRepr,
    strum::EnumProperty,
    strum::EnumIter,
    Debug,
    Clone,
    Copy,
    PartialEq,
    Eq,
    Serialize_repr,
    Deserialize_repr,
    Default,
    Display,
    Hash,
)]
#[repr(u32)]
pub enum Fx2 {
    #[strum(props(PDGName = "No"))]
    #[strum(props(MetaplexName = "No"))]
    #[strum(props(weight = "45"))]
    #[default]
    No = 0,
    #[strum(props(PDGName = "Butterflies"))]
    #[strum(props(MetaplexName = "Butterfly"))]
    #[strum(props(weight = "10"))]
    Butterflies = 1,
    #[strum(props(PDGName = "Underwater"))]
    #[strum(props(MetaplexName = "Underwater"))]
    #[strum(props(weight = "5"))]
    Underwater = 2,
    #[strum(props(PDGName = "Fireflyies"))]
    #[strum(props(MetaplexName = "Firefly"))]
    #[strum(props(weight = "15"))]
    Fireflyies = 3,
    #[strum(props(PDGName = "Fall"))]
    #[strum(props(MetaplexName = "Fall"))]
    #[strum(props(weight = "0"))]
    Fall = 4,
    #[strum(props(PDGName = "Ladybag"))]
    #[strum(props(MetaplexName = "Ladybug"))]
    #[strum(props(weight = "10"))]
    Ladybag = 5,
    #[strum(props(PDGName = "Spring"))]
    #[strum(props(MetaplexName = "Spring"))]
    #[strum(props(weight = "0"))]
    Spring = 6,
}

impl_try_from_u32!(Fx2);

#[derive(
    strum::FromRepr,
    strum::EnumProperty,
    strum::EnumIter,
    Debug,
    Clone,
    Copy,
    PartialEq,
    Eq,
    Serialize_repr,
    Deserialize_repr,
    Default,
    Display,
    Hash,
)]
#[repr(u32)]
pub enum Fx3 {
    #[strum(props(PDGName = "No"))]
    #[strum(props(MetaplexName = "No"))]
    #[default]
    No = 0,
    #[strum(props(PDGName = "Smoke"))]
    #[strum(props(MetaplexName = "Yes"))]
    Smoke = 1,
}

impl_try_from_u32!(Fx3);

#[derive(
    strum::FromRepr,
    strum::EnumProperty,
    strum::EnumIter,
    Debug,
    Clone,
    Copy,
    PartialEq,
    Eq,
    Serialize_repr,
    Deserialize_repr,
    Default,
    Display,
    Hash,
)]
#[repr(u32)]
pub enum Fx4 {
    #[strum(props(PDGName = "No"))]
    #[strum(props(MetaplexName = "No"))]
    #[strum(props(weight = "75"))]
    #[default]
    No = 0,
    #[strum(props(PDGName = "Frozen"))]
    #[strum(props(MetaplexName = "Frozen"))]
    #[strum(props(weight = "10"))]
    Frozen = 1,
    #[strum(props(PDGName = "Rain"))]
    #[strum(props(MetaplexName = "Rain"))]
    #[strum(props(weight = "15"))]
    Rain = 2,
}

impl_try_from_u32!(Fx4);

#[derive(
    strum::FromRepr,
    strum::EnumProperty,
    strum::EnumIter,
    Debug,
    Clone,
    Copy,
    PartialEq,
    Eq,
    Serialize_repr,
    Deserialize_repr,
    Default,
    Display,
    Hash,
)]
#[repr(u32)]
pub enum Fx5 {
    #[strum(props(PDGName = "No"))]
    #[strum(props(MetaplexName = "No"))]
    #[strum(props(weight = "70"))]
    #[default]
    No = 0,
    #[strum(props(PDGName = "Fungi"))]
    #[strum(props(MetaplexName = "Fungi"))]
    #[strum(props(weight = "15"))]
    Fungi = 1,
    #[strum(props(PDGName = "GrowFlower"))]
    #[strum(props(MetaplexName = "Flower"))]
    #[strum(props(weight = "15"))]
    GrowFlower = 2,
}

impl_try_from_u32!(Fx5);

#[derive(
    strum::FromRepr,
    strum::EnumProperty,
    strum::EnumIter,
    Debug,
    Clone,
    Copy,
    PartialEq,
    Eq,
    Serialize_repr,
    Deserialize_repr,
    Default,
    Display,
    Hash,
)]
#[repr(u32)]
pub enum Fx6 {
    #[strum(props(PDGName = "No"))]
    #[strum(props(MetaplexName = "No"))]
    #[strum(props(weight = "50"))]
    #[default]
    No = 0,
    #[strum(props(PDGName = "Gold"))]
    #[strum(props(MetaplexName = "Gold"))]
    #[strum(props(weight = "5"))]
    Gold = 1,
    #[strum(props(PDGName = "Silver"))]
    #[strum(props(MetaplexName = "Silver"))]
    #[strum(props(weight = "10"))]
    Silver = 2,
    #[strum(props(PDGName = "Rose Gold"))]
    #[strum(props(MetaplexName = "Rose Gold"))]
    #[strum(props(weight = "5"))]
    RoseGold = 3,
    #[strum(props(PDGName = "Copper"))]
    #[strum(props(MetaplexName = "Copper"))]
    #[strum(props(weight = "15"))]
    Copper = 4,
    #[strum(props(PDGName = "Bronze"))]
    #[strum(props(MetaplexName = "Bronze"))]
    #[strum(props(weight = "15"))]
    Bronze = 5,
}

impl_try_from_u32!(Fx6);

#[derive(
    strum::FromRepr,
    strum::EnumIter,
    Debug,
    Clone,
    Copy,
    PartialEq,
    Eq,
    Serialize_repr,
    Deserialize_repr,
    Default,
)]
#[repr(u32)]
pub enum Fx0BodyOff {
    #[strum(props(PDGName = "No"))]
    #[strum(props(MetaplexName = "No Body"))]
    #[strum(props(weight = "50"))]
    #[default]
    No = 0,
    #[strum(props(PDGName = "Visible"))]
    #[strum(props(MetaplexName = "Visible"))]
    #[strum(props(weight = "5"))]
    On = 1,
}

impl_try_from_u32!(Fx0BodyOff);

#[derive(
    strum::FromRepr,
    strum::EnumIter,
    Debug,
    Clone,
    Copy,
    PartialEq,
    Eq,
    Serialize_repr,
    Deserialize_repr,
    Default,
)]
#[repr(u32)]
pub enum Fx0BodyOffGlass {
    #[strum(props(PDGName = "No"))]
    #[strum(props(MetaplexName = "No Glass"))]
    #[strum(props(weight = "50"))]
    #[default]
    No = 0,
    #[strum(props(PDGName = "On"))]
    #[strum(props(MetaplexName = "Visible"))]
    #[strum(props(weight = "5"))]
    On = 1,
}

impl_try_from_u32!(Fx0BodyOffGlass);

#[derive(
    strum::FromRepr,
    strum::EnumProperty,
    strum::EnumIter,
    Debug,
    Clone,
    Copy,
    PartialEq,
    Eq,
    Serialize_repr,
    Deserialize_repr,
    Default,
)]
#[repr(u32)]
pub enum BodyMaterialVariations {
    #[default]
    StandardTextures = 0,
    Stripes = 1,
    Dots = 2,
    Felt = 3,
}

impl_try_from_u32!(BodyMaterialVariations);

#[derive(
    strum::FromRepr,
    strum::EnumProperty,
    strum::EnumIter,
    Debug,
    Clone,
    Copy,
    PartialEq,
    Eq,
    Serialize_repr,
    Deserialize_repr,
    Default,
    Display,
    Hash,
)]
#[repr(u32)]
pub enum MarbleVariation {
    #[strum(props(MetaplexName = "Zero"))]
    #[strum(props(weight = "50"))]
    #[default]
    Zero = 0,
    #[strum(props(MetaplexName = "One"))]
    #[strum(props(weight = "5"))]
    One = 1,
    #[strum(props(MetaplexName = "Two"))]
    #[strum(props(weight = "10"))]
    Two = 2,
    #[strum(props(MetaplexName = "Three"))]
    #[strum(props(weight = "5"))]
    Three = 3,
    #[strum(props(MetaplexName = "Four"))]
    #[strum(props(weight = "15"))]
    Four = 4,
    #[strum(props(MetaplexName = "Five"))]
    #[strum(props(weight = "15"))]
    Five = 5,
    #[strum(props(MetaplexName = "Six"))]
    #[strum(props(weight = "15"))]
    Six = 6,
    #[strum(props(MetaplexName = "Seven"))]
    #[strum(props(weight = "15"))]
    Seven = 7,
}

impl_try_from_u32!(MarbleVariation);

#[derive(
    strum::FromRepr,
    strum::EnumProperty,
    strum::EnumIter,
    Debug,
    Clone,
    Copy,
    PartialEq,
    Eq,
    Serialize_repr,
    Deserialize_repr,
    Default,
    Display,
    Hash,
)]
#[repr(u32)]
pub enum WoodVariation {
    #[strum(props(MetaplexName = "Zero"))]
    #[strum(props(weight = "50"))]
    #[default]
    Zero = 0,
    #[strum(props(MetaplexName = "One"))]
    #[strum(props(weight = "5"))]
    One = 1,
    #[strum(props(MetaplexName = "Two"))]
    #[strum(props(weight = "10"))]
    Two = 2,
    #[strum(props(MetaplexName = "Three"))]
    #[strum(props(weight = "5"))]
    Three = 3,
    #[strum(props(MetaplexName = "Four"))]
    #[strum(props(weight = "15"))]
    Four = 4,
    #[strum(props(MetaplexName = "Five"))]
    #[strum(props(weight = "15"))]
    Five = 5,
    #[strum(props(MetaplexName = "Six"))]
    #[strum(props(weight = "15"))]
    Six = 6,
    #[strum(props(MetaplexName = "Seven"))]
    #[strum(props(weight = "15"))]
    Seven = 7,
    #[strum(props(MetaplexName = "Eight"))]
    #[strum(props(weight = "15"))]
    Eight = 8,
}

impl_try_from_u32!(WoodVariation);

#[derive(
    strum::FromRepr,
    strum::EnumProperty,
    strum::EnumIter,
    Debug,
    Clone,
    Copy,
    PartialEq,
    Eq,
    Serialize_repr,
    Deserialize_repr,
    Default,
    Display,
    Hash,
)]
#[repr(u32)]
pub enum GlowingLogo {
    #[strum(props(weight = "90"))]
    #[default]
    No = 0,
    #[strum(props(weight = "10"))]
    Yes = 1,
}

impl_try_from_u32!(GlowingLogo);

#[derive(
    strum::FromRepr,
    strum::EnumIter,
    Debug,
    Clone,
    Copy,
    PartialEq,
    Eq,
    Serialize_repr,
    Deserialize_repr,
    Default,
)]
#[repr(u32)]
pub enum Fx0BodyOff {
    #[strum(props(PDGName = "No"))]
    #[strum(props(MetaplexName = "No Body"))]
    #[strum(props(weight = "50"))]
    #[default]
    No = 0,
    #[strum(props(PDGName = "Visible"))]
    #[strum(props(MetaplexName = "Visible"))]
    #[strum(props(weight = "5"))]
    On = 1,
}

impl_try_from_u32!(Fx0BodyOff);

#[derive(
    strum::FromRepr,
    strum::EnumIter,
    Debug,
    Clone,
    Copy,
    PartialEq,
    Eq,
    Serialize_repr,
    Deserialize_repr,
    Default,
)]
#[repr(u32)]
pub enum Fx0BodyOffGlass {
    #[strum(props(PDGName = "No"))]
    #[strum(props(MetaplexName = "No Glass"))]
    #[strum(props(weight = "50"))]
    #[default]
    No = 0,
    #[strum(props(PDGName = "On"))]
    #[strum(props(MetaplexName = "Visible"))]
    #[strum(props(weight = "5"))]
    On = 1,
}

impl_try_from_u32!(Fx0BodyOffGlass);

#[derive(
    strum::FromRepr,
    strum::EnumIter,
    Debug,
    Clone,
    Copy,
    PartialEq,
    Eq,
    Serialize_repr,
    Deserialize_repr,
    Default,
)]
#[repr(u32)]
pub enum BodyMaterialVariations {
    #[default]
    StandardTextures = 0,
    Stripes = 1,
    Dots = 2,
    Felt = 3,
}

impl_try_from_u32!(BodyMaterialVariations);

impl BodyMaterialVariations {
    fn seed() -> Self {
        let mut rng = rand::thread_rng();
        let variants = BodyMaterialVariations::iter().collect::<Vec<_>>();
        let dist = Uniform::new(0, variants.len());

        variants[dist.sample(&mut rng)]
    }
}

#[derive(
    strum::FromRepr,
    strum::EnumProperty,
    strum::EnumIter,
    Debug,
    Clone,
    Copy,
    PartialEq,
    Eq,
    Serialize_repr,
    Deserialize_repr,
    Default,
    Display,
    Hash,
)]
#[repr(u32)]
pub enum MarbleVariation {
    #[strum(props(MetaplexName = "Zero"))]
    #[strum(props(weight = "50"))]
    #[default]
    Zero = 0,
    #[strum(props(MetaplexName = "One"))]
    #[strum(props(weight = "5"))]
    One = 1,
    #[strum(props(MetaplexName = "Two"))]
    #[strum(props(weight = "10"))]
    Two = 2,
    #[strum(props(MetaplexName = "Three"))]
    #[strum(props(weight = "5"))]
    Three = 3,
    #[strum(props(MetaplexName = "Four"))]
    #[strum(props(weight = "15"))]
    Four = 4,
    #[strum(props(MetaplexName = "Five"))]
    #[strum(props(weight = "15"))]
    Five = 5,
    #[strum(props(MetaplexName = "Six"))]
    #[strum(props(weight = "15"))]
    Six = 6,
    #[strum(props(MetaplexName = "Seven"))]
    #[strum(props(weight = "15"))]
    Seven = 7,
}

impl_try_from_u32!(MarbleVariation);

impl MarbleVariation {
    fn seed() -> Self {
        let mut rng = rand::thread_rng();
        let variants = MarbleVariation::iter().collect::<Vec<_>>();
        let weights = variants
            .iter()
            .map(|v| {
                v.get_str("weight")
                    .unwrap_or("0")
                    .parse::<u32>()
                    .unwrap_or(0)
            })
            .collect::<Vec<_>>();
        let dist = WeightedIndex::new(weights).unwrap();

        variants[dist.sample(&mut rng)]
    }
}

#[derive(
    strum::FromRepr,
    strum::EnumProperty,
    strum::EnumIter,
    Debug,
    Clone,
    Copy,
    PartialEq,
    Eq,
    Serialize_repr,
    Deserialize_repr,
    Default,
    Display,
    Hash,
)]
#[repr(u32)]
pub enum WoodVariation {
    #[strum(props(MetaplexName = "Zero"))]
    #[strum(props(weight = "50"))]
    #[default]
    Zero = 0,
    #[strum(props(MetaplexName = "One"))]
    #[strum(props(weight = "5"))]
    One = 1,
    #[strum(props(MetaplexName = "Two"))]
    #[strum(props(weight = "10"))]
    Two = 2,
    #[strum(props(MetaplexName = "Three"))]
    #[strum(props(weight = "5"))]
    Three = 3,
    #[strum(props(MetaplexName = "Four"))]
    #[strum(props(weight = "15"))]
    Four = 4,
    #[strum(props(MetaplexName = "Five"))]
    #[strum(props(weight = "15"))]
    Five = 5,
    #[strum(props(MetaplexName = "Six"))]
    #[strum(props(weight = "15"))]
    Six = 6,
    #[strum(props(MetaplexName = "Seven"))]
    #[strum(props(weight = "15"))]
    Seven = 7,
    #[strum(props(MetaplexName = "Eight"))]
    #[strum(props(weight = "15"))]
    Eight = 8,
}

impl_try_from_u32!(WoodVariation);

impl WoodVariation {
    fn seed() -> Self {
        let mut rng = rand::thread_rng();
        let variants = WoodVariation::iter().collect::<Vec<_>>();
        let weights = variants
            .iter()
            .map(|v| {
                v.get_str("weight")
                    .unwrap_or("0")
                    .parse::<u32>()
                    .unwrap_or(0)
            })
            .collect::<Vec<_>>();
        let dist = WeightedIndex::new(weights).unwrap();

        variants[dist.sample(&mut rng)]
    }
}

#[derive(
    strum::FromRepr,
    strum::EnumProperty,
    strum::EnumIter,
    Debug,
    Clone,
    Copy,
    PartialEq,
    Eq,
    Serialize_repr,
    Deserialize_repr,
    Default,
    Display,
    Hash,
)]
#[repr(u32)]
pub enum GlowingLogo {
    #[strum(props(weight = "90"))]
    #[default]
    No = 0,
    #[strum(props(weight = "10"))]
    Yes = 1,
}

impl_try_from_u32!(GlowingLogo);

impl GlowingLogo {
    fn seed() -> Self {
        let mut rng = rand::thread_rng();
        let variants = GlowingLogo::iter().collect::<Vec<_>>();
        let weights = variants
            .iter()
            .map(|v| {
                v.get_str("weight")
                    .unwrap_or("0")
                    .parse::<u32>()
                    .unwrap_or(0)
            })
            .collect::<Vec<_>>();
        let dist = WeightedIndex::new(weights).unwrap();

        variants[dist.sample(&mut rng)]
    }
}

#[derive(
    strum::FromRepr,
    strum::EnumProperty,
    strum::EnumIter,
    Debug,
    Clone,
    Copy,
    PartialEq,
    Eq,
    Serialize_repr,
    Deserialize_repr,
    Default,
    Display,
    Hash,
)]
#[repr(u32)]
pub enum FxJellyfish {
    #[strum(props(PDGName = "No"))]
    #[strum(props(weight = "80"))]
    #[default]
    No = 0,
    #[strum(props(PDGName = "Yes"))]
    #[strum(props(weight = "20"))]
    Yes = 1,
}

impl_try_from_u32!(FxJellyfish);

#[derive(
    strum::FromRepr,
    strum::EnumIter,
    strum::EnumProperty,
    Debug,
    Clone,
    Copy,
    PartialEq,
    Eq,
    Serialize_repr,
    Deserialize_repr,
    Default,
    Display,
    Hash,
)]
#[repr(u32)]
pub enum FxLineartHelper {
    #[default]
    #[strum(props(weight = "50"))]
    Zero = 0,
    #[strum(props(weight = "50"))]
    One = 1,
}

impl_try_from_u32!(FxLineartHelper);

#[derive(
    strum::FromRepr,
    strum::EnumIter,
    Debug,
    Clone,
    Copy,
    PartialEq,
    Eq,
    Serialize_repr,
    Deserialize_repr,
    Default,
)]
#[repr(u32)]
pub enum EnvLight {
    #[default]
    Day = 0,
    Night = 1,
    Underwater = 2,
    UnderwaterHologram = 3,
}

impl_try_from_u32!(EnvLight);

impl EnvLight {
    pub fn day_or_night<R: rand::Rng + ?Sized>(rng: &mut R) -> Self {
        *[EnvLight::Day, EnvLight::Night].choose(rng).unwrap()
    }
}

#[derive(
    strum::FromRepr,
    strum::EnumIter,
    Debug,
    Clone,
    Copy,
    PartialEq,
    Eq,
    Serialize_repr,
    Deserialize_repr,
    Default,
)]
#[repr(u32)]
pub enum EnvReflection {
    #[default]
    Off = 0,
    On = 1,
}

impl_try_from_u32!(EnvReflection);

#[derive(
    strum::FromRepr,
    strum::EnumIter,
    Debug,
    Clone,
    Copy,
    PartialEq,
    Eq,
    Serialize_repr,
    Deserialize_repr,
    Default,
)]
#[repr(u32)]
pub enum LightReflectionMult {
    #[default]
    One = 1,
    Two = 2,
}

impl_try_from_u32!(LightReflectionMult);

/*
 * TODO: add this test back
#[cfg(test)]
mod tests {
    use super::*;

    #[test]
    fn test_convert_metadata() {
        let mut json =
            serde_json::from_str::<serde_json::Value>(include_str!("tests/123.json")).unwrap();
        let meta = RenderParams::from_pdg_metadata(&mut json, true, &<_>::default()).unwrap();
        println!("{:#}", json);
        println!(
            "{:#?}",
            json.as_object().unwrap().keys().collect::<Vec<_>>()
        );
        dbg!(&meta);
        let mut pdg = meta.to_pdg_metadata(true).unwrap();
        println!("{:#}", pdg);
        let meta1 = RenderParams::from_pdg_metadata(&mut pdg, true, &<_>::default()).unwrap();
        assert_eq!(meta, meta1);
        assert_eq!(
            pdg.as_object().unwrap().keys().next().unwrap(),
            "wedgeattribs"
        );
    }
}
*/<|MERGE_RESOLUTION|>--- conflicted
+++ resolved
@@ -576,20 +576,6 @@
             check_enum_name(m, "Fx_6", fx6.pdg_name()?)?;
         }
 
-<<<<<<< HEAD
-        let fx0_bodyoff = try_get_enum::<Fx0BodyOff>(m, "Fx_bodyoff_layer_0_1_1a")?;
-        let fx0_bodyoff_glass =
-            try_get_enum::<Fx0BodyOffGlass>(m, "Fx_bodyoff_layer_0_1_1a_glass")?;
-
-        let body_material_variation =
-            try_get_enum::<BodyMaterialVariations>(m, "Body_material_variation")?;
-
-        let marble_variation = try_get_enum::<MarbleVariation>(m, "Marble_variation")?;
-
-        let wood_variation = try_get_enum::<WoodVariation>(m, "Wood_variation")?;
-
-        let fx_jellifish = try_get_enum::<FxJellyfish>(m, "Fx_Jellifish")?;
-=======
         let fx0_bodyoff = try_get_enum::<Fx0BodyOff>(m, "Fx_bodyoff_layer_0_1_1a", defaults)?;
         let fx0_bodyoff_glass =
             try_get_enum::<Fx0BodyOffGlass>(m, "Fx_bodyoff_layer_0_1_1a_glass", defaults)?;
@@ -602,7 +588,6 @@
         let wood_variation = try_get_enum::<WoodVariation>(m, "Wood_variation", defaults)?;
 
         let fx_jellifish = try_get_enum::<FxJellyfish>(m, "Fx_Jellifish", defaults)?;
->>>>>>> 04e436ad
         if check_human_readable {
             check_enum_name(m, "Jellifish", fx_jellifish.pdg_name()?)?;
         }
@@ -614,49 +599,6 @@
         let env_reflection = try_get_enum::<EnvReflection>(m, "Env_reflection", defaults)?;
 
         let light_reflection_mult =
-<<<<<<< HEAD
-            try_get_enum::<LightReflectionMult>(m, "light_reflection_mult")?;
-
-        let glowing_logo = try_get_enum::<GlowingLogo>(m, "Glowing_logo")?;
-        let logo_hue = try_get_f64(m, "Logo_hue")?;
-        let logo_name = try_get_string(m, "logo_name")?;
-
-        let butterfly_amount = try_get_f64(m, "Butterfly_amount")?;
-        let disintegration_amount = try_get_f64(m, "Desintegration_amount")?;
-        let melt_amount = try_get_f64(m, "Melt_amount")?;
-        let fall_amount = try_get_f64(m, "Fall_amount")?;
-        let firefly_amount = try_get_f64(m, "Firefly_amount")?;
-        let frozen_amount = try_get_f64(m, "Frozen_amount")?;
-        let fungi_amount = try_get_f64(m, "Fungi_amount")?;
-        let gold_silver_amount = try_get_f64(m, "Gold_silver_amount")?;
-        let grow_flower_amount = try_get_f64(m, "Grow_flower_amount")?;
-        let hologram_amount = try_get_f64(m, "Hologram_amount")?;
-        let eyes_light_intensity_amount = try_get_f64(m, "Eyes_light_intensity_amount")?;
-        let ladybag_amount = try_get_f64(m, "Ladybag_amount")?;
-        let lineart_amount = try_get_f64(m, "Lineart_amount")?;
-        let melting_glow_amount = try_get_f64(m, "Melting_glow_amount")?;
-        let pixel_amount = try_get_f64(m, "Pixel_amount")?;
-        let rain_amount = try_get_f64(m, "Rain_amount")?;
-        let smoke_amount = try_get_f64(m, "Smoke_amount")?;
-        let soap_bubble_intensity_amount = try_get_f64(m, "Soap_bubble_intensity_amount")?;
-        let soap_bubble_roughness_amount = try_get_f64(m, "Soap_bubble_roughness_amount")?;
-        let spring_amount = try_get_f64(m, "Spring_amount")?;
-        let underwater_fog_amount = try_get_f64(m, "Underwater_fog_amount")?;
-        let xray_body_amount = try_get_f64(m, "Xray_body_amount")?;
-        let xray_skeleton_particles_amount = try_get_f64(m, "Xray_skeleton_particles_amount")?;
-
-        let background_color_random_hue = try_get_f64(m, "background_color_random_hue")?;
-        let background_underwater_color_hue = try_get_f64(m, "background_underwater_color_hue")?;
-        let dress_color_hue = try_get_f64(m, "dress_color_hue")?;
-        let eye_color_random_hue = try_get_f64(m, "eye_color_random_hue")?;
-
-        let random_value = try_get_f64(m, "random_value")?;
-
-        let wedgeindex = try_get_int::<i64>(m, "wedgeindex")?;
-
-        let render_noise_threshold = try_get_f64(m, "Render_noise_threshold")?;
-        let render_resolution = try_get_int::<u32>(m, "Render_resolution")?;
-=======
             try_get_enum::<LightReflectionMult>(m, "light_reflection_mult", defaults)?;
 
         let glowing_logo = try_get_enum::<GlowingLogo>(m, "Glowing_logo", defaults)?;
@@ -702,7 +644,6 @@
 
         let render_noise_threshold = try_get_f64(m, "Render_noise_threshold", defaults)?;
         let render_resolution = try_get_int::<u32>(m, "Render_resolution", defaults)?;
->>>>>>> 04e436ad
 
         /*
         fn check_int<I: DeserializeOwned + PartialEq + std::fmt::Display>(
@@ -1036,11 +977,7 @@
 
         push_int_attr(&mut m, "Glowing_logo", *glowing_logo as u32);
         push_float_attr(&mut m, "Logo_hue", *logo_hue);
-<<<<<<< HEAD
-        push_string_attr(&mut m, "Logo_name", &logo_name);
-=======
         push_string_attr(&mut m, "Logo_name", logo_name);
->>>>>>> 04e436ad
 
         push_float_attr(&mut m, "Butterfly_amount", *butterfly_amount);
         push_float_attr(&mut m, "Desintegration_amount", *disintegration_amount);
