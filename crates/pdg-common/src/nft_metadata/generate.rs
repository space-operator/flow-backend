use super::{
    BodyMaterialVariations, BodyType, EnvLight, Fx0, Fx1, Fx1a, Fx2, Fx3, Fx4, Fx5, Fx6,
    FxJellyfish, FxLineartHelper, GlowingLogo, HelmetLight, HelmetType, LightReflectionMult,
    MarbleVariation, Pose, RenderParams, WoodVariation,
};
use indexmap::IndexSet;
use rand::{seq::SliceRandom, Rng};
use serde::{Deserialize, Serialize};
use strum::IntoEnumIterator;

/// Effects that an NFT can gain
#[derive(
    derive_more::From,
    strum::EnumProperty,
    strum::EnumIter,
    Debug,
    Clone,
    Copy,
    Eq,
    PartialEq,
    Serialize,
    Deserialize,
    Hash,
)]
#[serde(tag = "type", content = "value")]
pub enum Effect {
    #[strum(props(EffectType = "Pose"))]
    #[from]
    Pose(Pose),
    #[strum(props(EffectType = "Fx0"))]
    #[from]
    Fx0(Fx0),
    #[strum(props(EffectType = "Fx1"))]
    #[from]
    Fx1(Fx1),
    #[strum(props(EffectType = "Fx2"))]
    #[from]
    Fx2(Fx2),
    #[strum(props(EffectType = "Fx3"))]
    #[from]
    Fx3(Fx3),
    #[strum(props(EffectType = "Fx4"))]
    #[from]
    Fx4(Fx4),
    #[strum(props(EffectType = "Fx5"))]
    #[from]
    Fx5(Fx5),
    #[strum(props(EffectType = "Fx6"))]
    #[from]
    Fx6(Fx6),
    #[strum(props(EffectType = "Fx1a"))]
    #[from]
    Fx1a(Fx1a),
    #[strum(props(EffectType = "FxJellyfish"))]
    #[from]
    FxJellyfish(FxJellyfish),
    #[strum(props(EffectType = "FxLineartHelper"))]
    #[from]
    FxLineartHelper(FxLineartHelper),
}

pub struct EffectsList {
    pub effects: IndexSet<Effect>,
}

impl From<IndexSet<Effect>> for EffectsList {
    fn from(effects: IndexSet<Effect>) -> Self {
        Self { effects }
    }
}

impl From<Vec<Effect>> for EffectsList {
    fn from(effects: Vec<Effect>) -> Self {
        Self {
            effects: effects.into_iter().collect(),
        }
    }
}

impl<const N: usize> From<[Effect; N]> for EffectsList {
    fn from(effects: [Effect; N]) -> Self {
        Self {
            effects: effects.into(),
        }
    }
}

impl From<RenderParams> for EffectsList {
    fn from(value: RenderParams) -> Self {
        let RenderParams {
            body_type: _,
            pose,
            helmet_type: _,
            helmet_light: _,
            fx0,
            fx1,
            fx1a,
            fx2,
            fx3,
            fx4,
            fx5,
            fx6,
            fx0_bodyoff,
            fx0_bodyoff_glass,
            body_material_variation,
            marble_variation,
            wood_variation,
            fx_jellifish,
            fx_lineart_helper,
            env_light: _,
            env_reflection: _,
            light_reflection_mult: _,
            glowing_logo: _,
            logo_hue: _,
            logo_name: _,
            butterfly_amount: _,
            disintegration_amount: _,
            melt_amount: _,
            fall_amount: _,
            firefly_amount: _,
            frozen_amount: _,
            fungi_amount: _,
            gold_silver_amount: _,
            grow_flower_amount: _,
            hologram_amount: _,
            eyes_light_intensity_amount: _,
            ladybag_amount: _,
            lineart_amount: _,
            melting_glow_amount: _,
            pixel_amount: _,
            rain_amount: _,
            smoke_amount: _,
            soap_bubble_intensity_amount: _,
            soap_bubble_roughness_amount: _,
            spring_amount: _,
            underwater_fog_amount: _,
            xray_body_amount: _,
            xray_skeleton_particles_amount: _,
            background_color_random_hue: _,
            background_underwater_color_hue: _,
            dress_color_hue: _,
            eye_color_random_hue: _,
            random_value: _,
            wedgeindex: _,
            render_noise_threshold: _,
            render_resolution: _,
            wedgeattribs: _,
        } = value;
        Self {
            effects: [
                pose.into(),
                fx0.into(),
                fx1.into(),
                fx2.into(),
                fx3.into(),
                fx4.into(),
                fx5.into(),
                fx6.into(),
                fx1a.into(),
                fx_jellifish.into(),
                fx_lineart_helper.into(),
            ]
            .into(),
        }
    }
}

impl EffectsList {
    pub fn effect_lottery<R: Rng + ?Sized>(
        &self,
        mut choose_from: Vec<Effect>,
        rng: &mut R,
    ) -> Option<Effect> {
        choose_from.retain(|e| !self.effects.contains(e));
        choose_from.choose(rng).cloned()
    }

    pub fn push(&mut self, effect: Effect) -> bool {
        self.effects.insert(effect)
    }
}

impl Effect {
    pub fn all_effects() -> Vec<Effect> {
        let mut list = Vec::new();
        for e in Effect::iter() {
            match e {
                Effect::Pose(_) => list.extend(Pose::iter().map(Effect::from)),
                Effect::Fx0(_) => list.extend(Fx0::iter().map(Effect::from)),
                Effect::Fx1(_) => list.extend(Fx1::iter().map(Effect::from)),
                Effect::Fx2(_) => list.extend(Fx2::iter().map(Effect::from)),
                Effect::Fx3(_) => list.extend(Fx3::iter().map(Effect::from)),
                Effect::Fx4(_) => list.extend(Fx4::iter().map(Effect::from)),
                Effect::Fx5(_) => list.extend(Fx5::iter().map(Effect::from)),
                Effect::Fx6(_) => list.extend(Fx6::iter().map(Effect::from)),
                Effect::Fx1a(_) => list.extend(Fx1a::iter().map(Effect::from)),
                Effect::FxJellyfish(_) => list.extend(FxJellyfish::iter().map(Effect::from)),
                Effect::FxLineartHelper(_) => {
                    list.extend(FxLineartHelper::iter().map(Effect::from))
                }
            }
        }
        list
    }
}

impl RenderParams {
    pub fn add_effect(&mut self, effect: Effect) {
        match effect {
            Effect::Pose(x) => self.pose = x,
            Effect::Fx0(x) => self.fx0 = x,
            Effect::Fx1(x) => self.fx1 = x,
            Effect::Fx2(x) => self.fx2 = x,
            Effect::Fx3(x) => self.fx3 = x,
            Effect::Fx4(x) => self.fx4 = x,
            Effect::Fx5(x) => self.fx5 = x,
            Effect::Fx6(x) => self.fx6 = x,
            Effect::Fx1a(x) => self.fx1a = x,
            Effect::FxJellyfish(x) => self.fx_jellifish = x,
            Effect::FxLineartHelper(x) => self.fx_lineart_helper = x,
        }
    }

    pub fn generate_base() -> Self {
        let body_type = BodyType::seed();
        let pose = Pose::seed();
        let helmet_type = HelmetType::seed();
        let helmet_light = HelmetLight::seed();
        let fx0 = Fx0::seed();

        Self {
            body_type,
            pose,
            helmet_type,
            helmet_light,
            fx0,
            ..<_>::default()
        }
        .adjust_base()
        .generate_line_art()
        .generate_fx()
        // .generate_underwater()
        .generate_background_color()
        .generate_dress_hue()
        .generate_helmet_lights()
        .generate_wedge()
<<<<<<< HEAD
        .generate_random_value()
        .generate_env_light()
        .generate_smoke()
=======
        .generate_body_material_variation()
        .generate_marble_variation()
        .generate_wood_variation()
        .glowing_logo()
>>>>>>> 9bf0ffd1
    }

    pub fn generate_line_art(mut self) -> Self {
        match self.fx0 {
            Fx0::LineartBase => {
                let line_art = Fx1a::seed();
                self.lineart_amount = rand::random::<f64>() * 100.0;

                self.fx1a = line_art;
                match line_art {
                    Fx1a::LineartMinimalistic => {
                        let fx_lineart_helper = FxLineartHelper::Zero;
                        self.fx_lineart_helper = fx_lineart_helper;
                    }
                    Fx1a::LineartHeavy => {
                        let fx_lineart_helper = FxLineartHelper::Zero;
                        self.fx_lineart_helper = fx_lineart_helper;
                    }
                    Fx1a::No => {
                        let fx_lineart_helper = FxLineartHelper::Zero;
                        self.fx_lineart_helper = fx_lineart_helper;
                    }
                }
            }
            _ => {
                let line_art = Fx1a::seed();
                self.fx1a = line_art;
                match line_art {
                    Fx1a::No => {
                        let fx_lineart_helper = FxLineartHelper::seed();
                        self.fx_lineart_helper = fx_lineart_helper;
                    }
                    Fx1a::LineartMinimalistic => {
                        let fx_lineart_helper = FxLineartHelper::One;
                        self.fx_lineart_helper = fx_lineart_helper;
                    }
                    Fx1a::LineartHeavy => {
                        let fx_lineart_helper = FxLineartHelper::Zero;
                        self.fx_lineart_helper = fx_lineart_helper;
                    }
                }
            }
        }
        self
    }

    pub fn adjust_base(mut self) -> Self {
        match self.fx0 {
            Fx0::Hologram => {
                self.env_light = EnvLight::Night;
                self.hologram_amount = rand::thread_rng().gen_range(25.0..=100.0)
            }
            Fx0::Xray => {
                self.env_light = EnvLight::day_or_night();
                self.xray_skeleton_particles_amount = rand::thread_rng().gen_range(25.0..=100.0);
                self.xray_body_amount = rand::thread_rng().gen_range(25.0..=100.0);
            }
            Fx0::SoapBubble => {
                self.env_light = EnvLight::day_or_night();
                self.soap_bubble_intensity_amount = rand::thread_rng().gen_range(25.0..=100.0);
                self.soap_bubble_roughness_amount = rand::thread_rng().gen_range(25.0..=100.0);
                self.light_reflection_mult = LightReflectionMult::Two;
            }
            Fx0::Pixel => {
<<<<<<< HEAD
                self.pixel_amount = rand::thread_rng().gen_range(70.0..=90.0);
=======
                self.env_light = EnvLight::day_or_night();
                self.pixel_amount = rand::random::<f64>() * 20.0;
>>>>>>> 9bf0ffd1
            }
            _ => {
                self.env_light = EnvLight::day_or_night();
            }
        }
        self
    }

    pub fn generate_fx(mut self) -> Self {
        let fx1 = Fx1::seed();

        self.fx1 = fx1;
        match fx1 {
            Fx1::No => {}
            Fx1::Melted => {
                self.melt_amount = rand::random::<f64>() * 30.0;
                self.melting_glow_amount = 50.0;
            }
            Fx1::Disintegration => self.disintegration_amount = rand::random::<f64>() * 30.0,
        }

        let fx2 = Fx2::seed();
        self.fx2 = fx2;
        match fx2 {
            Fx2::No => {}
            Fx2::Butterflies => self.butterfly_amount = rand::random::<f64>() * 30.0,
            Fx2::Underwater => {} // underwater is handled separately
            Fx2::Fireflyies => self.firefly_amount = rand::random::<f64>() * 30.0,
            Fx2::Fall => self.fall_amount = rand::random::<f64>() * 30.0,
            Fx2::Ladybag => self.ladybag_amount = rand::random::<f64>() * 30.0,
            Fx2::Spring => self.spring_amount = rand::random::<f64>() * 30.0,
        }

        let fx4 = Fx4::seed();
        self.fx4 = fx4;
        match fx4 {
            Fx4::No => {}
            Fx4::Frozen => self.frozen_amount = rand::random::<f64>() * 30.0,
            Fx4::Rain => self.rain_amount = rand::random::<f64>() * 40.0,
        }

        let fx5 = Fx5::seed();
        self.fx5 = fx5;
        match fx5 {
            Fx5::No => {}
            Fx5::Fungi => self.fungi_amount = rand::random::<f64>() * 20.0,
            Fx5::GrowFlower => self.grow_flower_amount = rand::random::<f64>() * 30.0,
        }

        let fx6 = Fx6::seed();
        self.fx6 = fx6;
        match fx6 {
            Fx6::No => {}
<<<<<<< HEAD
            Fx6::Gold => self.gold_silver_amount = rand::random::<f64>() * 25.0,
            Fx6::Silver => self.gold_silver_amount = rand::random::<f64>() * 25.0,
=======
            Fx6::Gold => self.gold_silver_amount = rand::random::<f64>() * 30.0,
            Fx6::Silver => self.gold_silver_amount = rand::random::<f64>() * 30.0,
            Fx6::RoseGold => self.gold_silver_amount = rand::random::<f64>() * 30.0,
            Fx6::Bronze => self.gold_silver_amount = rand::random::<f64>() * 30.0,
            Fx6::Copper => self.gold_silver_amount = rand::random::<f64>() * 30.0,
>>>>>>> 9bf0ffd1
        }

        self
    }

    pub fn generate_underwater(mut self) -> Self {
        match self.fx2 {
            Fx2::Underwater => {
                let jellyfish = FxJellyfish::seed();
                self.fx_jellifish = jellyfish;

                self.underwater_fog_amount = rand::random::<f64>() * 30.0;
                self.background_underwater_color_hue = 38.8;

                let env_light = if self.fx0 == Fx0::Hologram {
                    EnvLight::UnderwaterHologram
                } else {
                    EnvLight::Underwater
                };
                self.env_light = env_light;
            }
            _ => {}
        }
        self
    }

    pub fn generate_helmet_lights(mut self) -> Self {
        match self.helmet_light {
            HelmetLight::Dots | HelmetLight::GlowingEyes => {
                self.eye_color_random_hue = rand::random::<f64>() * 360.0;
                self.eyes_light_intensity_amount = 100.0;
            }
            _ => {}
        }
        self
    }

    pub fn generate_wedge(mut self) -> Self {
        self.wedgeindex = rand::thread_rng().gen_range(25i64..=1000000000i64);
        self
    }

    pub fn generate_background_color(mut self) -> Self {
        self.background_color_random_hue = rand::random::<f64>() * 360.0;
        self
    }

    pub fn generate_dress_hue(mut self) -> Self {
        self.dress_color_hue = rand::random::<f64>() * 360.0;
        self
    }

<<<<<<< HEAD
    pub fn generate_random_value(mut self) -> Self {
        self.random_value = rand::thread_rng().gen_range(25f64..=99999f64);
        self
    }

    pub fn generate_env_light(mut self) -> Self {
        self.env_light = EnvLight::Night;
        self
    }

    pub fn generate_smoke(mut self) -> Self {
        self.fx3 = Fx3::Smoke;
        self.smoke_amount = rand::thread_rng().gen_range(25f64..=60f64);
=======
    pub fn generate_body_material_variation(mut self) -> Self {
        match self.fx0 {
            Fx0::No => {
                self.body_material_variation = BodyMaterialVariations::seed();
            }
            _ => {}
        }
        self
    }

    pub fn generate_marble_variation(mut self) -> Self {
        match self.fx0 {
            Fx0::Marble => {
                self.marble_variation = MarbleVariation::seed();
            }
            _ => {}
        }
        self
    }

    pub fn generate_wood_variation(mut self) -> Self {
        match self.fx0 {
            Fx0::Wood => {
                self.wood_variation = WoodVariation::seed();
            }
            _ => {}
        }
        self
    }

    pub fn glowing_logo(mut self) -> Self {
        self.glowing_logo = GlowingLogo::seed();
        if self.glowing_logo == GlowingLogo::Yes {
            self.logo_hue = rand::random::<f64>() * 360.0;
        }
>>>>>>> 9bf0ffd1
        self
    }

    //smoke, env_reflection, light_reflection, env_light
    //
    //
}

#[cfg(test)]
mod tests {
    use std::{
        collections::{HashMap, HashSet},
        vec,
    };

    use serde_json::json;
    use strum::IntoEnumIterator;

    use crate::nft_metadata::EnvReflection;

    use super::*;

    #[test]
    fn test() {
        // generate a base
        let base = RenderParams::generate_base();
        dbg!(&base);

        // store user poses
        let mut poses: HashSet<Pose> = HashSet::new();
        poses.insert(base.pose);

        // get a new random pose not in user poses
        fn get_new_pose(poses: HashSet<Pose>) -> Pose {
            let mut new_poses: Vec<Pose> = Pose::iter().collect();
            new_poses.retain(|p| !poses.contains(p));
            new_poses[rand::thread_rng().gen_range(0..new_poses.len())]
        }
        dbg!(get_new_pose(poses));

        // adjust pose
        #[allow(dead_code)]
        fn adjust_pose(poses: HashSet<Pose>, selected_pose: Pose) -> Option<Pose> {
            // check poses is not empty
            if poses.is_empty() | !poses.contains(&selected_pose) {
                None
            } else {
                Some(selected_pose)
            }
        }

        // tune owned fxs
        // adjust amount
        // toggle on/off

        let mut user_effects: HashMap<String, serde_json::Value> = HashMap::new();
        user_effects.insert("fx0".to_string(), json!([base.fx0.to_string()]));
        user_effects.insert("fx1".to_string(), json!([base.fx1.to_string()]));
        user_effects.insert("fx2".to_string(), json!([base.fx2.to_string()]));
        user_effects.insert("fx4".to_string(), json!([base.fx4.to_string()]));
        user_effects.insert("fx5".to_string(), json!([base.fx5.to_string()]));
        user_effects.insert("fx6".to_string(), json!([base.fx6.to_string()]));
        user_effects.insert(
            "fx_jellifish".to_string(),
            json!([base.fx_jellifish.to_string()]),
        );
        user_effects.insert(
            "fx_lineart_helper".to_string(),
            json!([base.fx_lineart_helper.to_string()]),
        );
        user_effects.insert("fx1a".to_string(), json!([base.fx1a.to_string()]));
        dbg!(&user_effects);

        // convert user_effects to json
        let user_effects_json = serde_json::to_value(&user_effects).unwrap();
        dbg!(&user_effects_json);

        // effect_lottery
        // read user effects and get a new random effect not in user effects
        fn get_new_effect(user_effects: &HashMap<String, serde_json::Value>) -> String {
            fn get_effect_names(
                user_effects: &HashMap<String, serde_json::Value>,
                key: &str,
            ) -> Vec<String> {
                user_effects
                    .get(key)
                    .map(|effect| {
                        effect
                            .as_array()
                            .unwrap()
                            .iter()
                            .map(|value| value.as_str().unwrap().to_string())
                            .collect::<Vec<String>>()
                    })
                    .unwrap_or_default()
            }

            // get fx0 not in user_effects
            let mut fx0: Vec<String> = Fx0::iter()
                .filter(|fx| *fx != Fx0::No)
                .map(|fx| fx.to_string())
                .collect::<Vec<String>>();

            let effects = get_effect_names(user_effects, "fx0");
            fx0.retain(|fx| !effects.contains(fx));
            fx0[rand::thread_rng().gen_range(0..fx0.len())].to_string();

            // get fx1 not in user_effects
            let mut fx1: Vec<String> = Fx1::iter()
                .filter(|fx| *fx != Fx1::No)
                .map(|fx| fx.to_string())
                .collect::<Vec<String>>();
            let effects = get_effect_names(user_effects, "fx1");
            fx1.retain(|fx| !effects.contains(fx));
            fx1[rand::thread_rng().gen_range(0..fx1.len())].to_string();

            //join the two new_effects
            let new_effects = [fx0, fx1].concat();

            new_effects[rand::thread_rng().gen_range(0..new_effects.len())].to_string()
        }

        let _new_effect = dbg!(get_new_effect(&user_effects));
        //

        // add new fx
        #[allow(dead_code)]
        fn add_new_effect_to_base(mut base: RenderParams, new_effect: &str) -> RenderParams {
            //find the new_effect in the RenderParams enum
            match new_effect {
                "Hologram" => base.fx0 = Fx0::Hologram,
                "Xray" => base.fx0 = Fx0::Xray,
                "SoapBubble" => base.fx0 = Fx0::SoapBubble,
                "Pixel" => base.fx0 = Fx0::Pixel,
                "Melted" => base.fx1 = Fx1::Melted,
                "Disintegration" => base.fx1 = Fx1::Disintegration,
                "Butterflies" => base.fx2 = Fx2::Butterflies,
                "Underwater" => base.fx2 = Fx2::Underwater,
                "Fireflyies" => base.fx2 = Fx2::Fireflyies,
                "Fall" => base.fx2 = Fx2::Fall,
                "Ladybag" => base.fx2 = Fx2::Ladybag,
                "Spring" => base.fx2 = Fx2::Spring,
                "Frozen" => base.fx4 = Fx4::Frozen,
                "Rain" => base.fx4 = Fx4::Rain,
                "Fungi" => base.fx5 = Fx5::Fungi,
                "GrowFlower" => base.fx5 = Fx5::GrowFlower,
                "Gold" => base.fx6 = Fx6::Gold,
                "Silver" => base.fx6 = Fx6::Silver,
                "LineartMinimalistic" => base.fx1a = Fx1a::LineartMinimalistic,
                "LineartHeavy" => base.fx1a = Fx1a::LineartHeavy,
                _ => {}
            }

            //add the new_effect to the base
            //return the base
            base
        }

        // dbg!(add_new_effect_to_base(base, &new_effect));
        // togg
        // dbg!(base);
    }

    #[test]
    fn iterate() {
        let count = BodyType::iter().count()
            * Pose::iter().count()
            * HelmetType::iter().count()
            * HelmetLight::iter().count()
            * (Fx0::iter().count() - 2)
            * Fx1::iter().count()
            * Fx1a::iter().count()
            * Fx2::iter().count()
            * Fx3::iter().count()
            * Fx4::iter().count()
            * Fx5::iter().count()
            * Fx6::iter().count()
            * FxJellyfish::iter().count()
            * FxLineartHelper::iter().count()
            * EnvLight::iter().count()
            * EnvReflection::iter().count()
            * LightReflectionMult::iter().count();
        println!("{}", count);
    }
}<|MERGE_RESOLUTION|>--- conflicted
+++ resolved
@@ -244,16 +244,13 @@
         .generate_dress_hue()
         .generate_helmet_lights()
         .generate_wedge()
-<<<<<<< HEAD
         .generate_random_value()
-        .generate_env_light()
+        // .generate_env_light()
         .generate_smoke()
-=======
         .generate_body_material_variation()
         .generate_marble_variation()
         .generate_wood_variation()
         .glowing_logo()
->>>>>>> 9bf0ffd1
     }
 
     pub fn generate_line_art(mut self) -> Self {
@@ -318,12 +315,8 @@
                 self.light_reflection_mult = LightReflectionMult::Two;
             }
             Fx0::Pixel => {
-<<<<<<< HEAD
-                self.pixel_amount = rand::thread_rng().gen_range(70.0..=90.0);
-=======
                 self.env_light = EnvLight::day_or_night();
                 self.pixel_amount = rand::random::<f64>() * 20.0;
->>>>>>> 9bf0ffd1
             }
             _ => {
                 self.env_light = EnvLight::day_or_night();
@@ -377,16 +370,11 @@
         self.fx6 = fx6;
         match fx6 {
             Fx6::No => {}
-<<<<<<< HEAD
-            Fx6::Gold => self.gold_silver_amount = rand::random::<f64>() * 25.0,
-            Fx6::Silver => self.gold_silver_amount = rand::random::<f64>() * 25.0,
-=======
             Fx6::Gold => self.gold_silver_amount = rand::random::<f64>() * 30.0,
             Fx6::Silver => self.gold_silver_amount = rand::random::<f64>() * 30.0,
             Fx6::RoseGold => self.gold_silver_amount = rand::random::<f64>() * 30.0,
             Fx6::Bronze => self.gold_silver_amount = rand::random::<f64>() * 30.0,
             Fx6::Copper => self.gold_silver_amount = rand::random::<f64>() * 30.0,
->>>>>>> 9bf0ffd1
         }
 
         self
@@ -439,7 +427,6 @@
         self
     }
 
-<<<<<<< HEAD
     pub fn generate_random_value(mut self) -> Self {
         self.random_value = rand::thread_rng().gen_range(25f64..=99999f64);
         self
@@ -453,7 +440,9 @@
     pub fn generate_smoke(mut self) -> Self {
         self.fx3 = Fx3::Smoke;
         self.smoke_amount = rand::thread_rng().gen_range(25f64..=60f64);
-=======
+        self
+    }
+
     pub fn generate_body_material_variation(mut self) -> Self {
         match self.fx0 {
             Fx0::No => {
@@ -489,7 +478,6 @@
         if self.glowing_logo == GlowingLogo::Yes {
             self.logo_hue = rand::random::<f64>() * 360.0;
         }
->>>>>>> 9bf0ffd1
         self
     }
 
