use crate::{
    command::flow_output::FLOW_OUTPUT,
    context::CommandFactory,
    flow_registry::FlowRegistry,
    flow_run_events::{
        EventSender, FlowError, FlowFinish, FlowStart, NodeError, NodeFinish, NodeOutput, NodeStart,
    },
};
use chrono::{DateTime, Utc};
use flow_lib::{
    command::{CommandError, CommandTrait, InstructionInfo},
    config::client::{self, PartialConfig},
    context::{execute, get_jwt, CommandContext, Context},
    solana::{find_failed_instruction, Instructions, KeypairExt},
    utils::{Extensions, TowerClient},
    CommandType, FlowConfig, FlowId, FlowRunId, Name, NodeId, ValueSet,
};
use futures::{
    channel::{mpsc, oneshot},
    future::{BoxFuture, Either},
    stream::FuturesUnordered,
    FutureExt, StreamExt,
};
use hashbrown::{HashMap, HashSet};
use indexmap::IndexMap;
use petgraph::{
    graph::EdgeIndex,
    stable_graph::{NodeIndex, StableGraph},
    visit::EdgeRef,
    Direction,
};
<<<<<<< HEAD
use solana_sdk::signature::Keypair;
=======
use solana_sdk::{pubkey::Pubkey, signature::Keypair};
>>>>>>> 04e436ad
use std::{
    collections::{BTreeSet, VecDeque},
    ops::ControlFlow,
    sync::{
        atomic::{AtomicU32, Ordering},
        Arc,
    },
    task::Poll,
    time::Duration,
};
use thiserror::Error as ThisError;
use tokio::{
    sync::Semaphore,
    task::{JoinError, JoinHandle},
};
use tokio_util::sync::CancellationToken;
use tracing::instrument::WithSubscriber;
use uuid::Uuid;
use value::Value;

pub const MAX_STOP_TIMEOUT: u32 = Duration::from_secs(5 * 60).as_millis() as u32;

#[derive(Debug, Clone)]
pub struct StopSignal {
    pub token: CancellationToken,
    pub timeout_millies: Arc<AtomicU32>,
}

impl Default for StopSignal {
    fn default() -> Self {
        Self::new()
    }
}

impl StopSignal {
    pub fn new() -> Self {
        Self {
            token: CancellationToken::new(),
            timeout_millies: Arc::new(AtomicU32::new(0)),
        }
    }

    pub fn stop(&self, timeout_millies: u32) {
        if !self.token.is_cancelled() {
            let timeout = timeout_millies.min(MAX_STOP_TIMEOUT);
            self.timeout_millies.store(timeout, Ordering::Relaxed);
            self.token.cancel();
        }
    }

    pub async fn race<F, O, E>(&self, task: F, canceled_error: E) -> Result<O, E>
    where
        F: std::future::Future<Output = Result<O, E>> + Unpin,
    {
        match futures::future::select(task, std::pin::pin!(self.token.cancelled())).await {
            Either::Left((result, _)) => result,
            Either::Right((_, task)) => {
                let timeout = self.timeout_millies.load(Ordering::Relaxed);
                if timeout == 0 {
                    Err(canceled_error)
                } else {
                    let duration = Duration::from_millis(timeout as u64);
                    match tokio::time::timeout(duration, task).await {
                        Ok(result) => result,
                        Err(_) => Err(canceled_error),
                    }
                }
            }
        }
    }
}

pub struct FlowGraph {
    pub id: FlowId,
    pub ctx: Context,
    pub g: StableGraph<NodeId, Edge>,
    pub nodes: HashMap<NodeId, Node>,
    pub mode: client::BundlingMode,
    pub output_instructions: bool,
    pub rhai_permit: Arc<Semaphore>,
    pub overwrite_feepayer: Option<Keypair>,
}

pub struct UsePreviousValue {
    node_id: NodeId,
    output_name: Name,
    foreach: bool,
}

pub struct Node {
    pub id: NodeId,
    pub command: Box<dyn CommandTrait>,
    pub form_inputs: ValueSet,
    /// Index in the graph
    pub idx: NodeIndex<u32>,
    /// List of input ports to use previous run's values
    pub use_previous_values: HashMap<Name, UsePreviousValue>,
}

impl std::fmt::Debug for Node {
    fn fmt(&self, f: &mut std::fmt::Formatter<'_>) -> std::fmt::Result {
        f.debug_struct("Node")
            .field("id", &self.id)
            .field("command", &self.command.name())
            .field("form_inputs", &self.form_inputs)
            .field("idx", &self.idx)
            .finish()
    }
}

pub struct PartialOutput {
    pub node_id: NodeId,
    pub times: u32,
    pub output: Result<(Instructions, ValueSet), CommandError>,
    pub resp: oneshot::Sender<Result<execute::Response, execute::Error>>,
}

#[derive(Debug)]
pub struct Edge {
    pub from: Name,
    pub to: Name,
    pub values: VecDeque<EdgeValue>,
}

#[derive(Debug, Clone, PartialEq, Eq, PartialOrd, Ord)]
pub enum TrackEdgeValue {
    None,
    Element(NodeIndex<u32>, u32),
    Zip(BTreeSet<TrackEdgeValue>),
    Nest(Vec<TrackEdgeValue>),
}

impl TrackEdgeValue {
    fn is_array(&self) -> bool {
        !matches!(self, TrackEdgeValue::None)
    }
}

impl TrackEdgeValue {
    fn zip(&self, other: &Self) -> Self {
        if matches!(other, TrackEdgeValue::None) {
            return self.clone();
        }
        match self.clone() {
            TrackEdgeValue::None => other.clone(),
            TrackEdgeValue::Zip(mut set) => {
                match other {
                    TrackEdgeValue::Zip(other_set) => {
                        set.extend(other_set.clone());
                    }
                    other => {
                        set.insert(other.clone());
                    }
                }
                TrackEdgeValue::Zip(set)
            }
            this => {
                if this == *other {
                    this
                } else {
                    let mut set = BTreeSet::new();
                    set.insert(this);
                    set.insert(other.clone());
                    TrackEdgeValue::Zip(set)
                }
            }
        }
    }

    fn nest(&self, (nid, pos): (NodeIndex<u32>, u32)) -> Self {
        let other = TrackEdgeValue::Element(nid, pos);
        match self.clone() {
            TrackEdgeValue::None => other,
            TrackEdgeValue::Nest(mut vec) => {
                vec.push(other);
                TrackEdgeValue::Nest(vec)
            }
            this => TrackEdgeValue::Nest(vec![this, other]),
        }
    }
}

#[derive(Clone, Debug)]
pub struct EdgeValue {
    value: Value,
    tracker: TrackEdgeValue,
}

#[derive(Debug)]
struct State {
    flow_run_id: FlowRunId,
    previous_values: HashMap<NodeId, Vec<Value>>,
    flow_inputs: value::Map,
    event_tx: EventSender,
    ran: HashMap<NodeId, u32>,
    running: FuturesUnordered<JoinHandle<Finished>>,
    running_info: HashMap<(NodeId, u32), RunningNodeInfo>,
    result: FlowRunResult,
    stop: StopSignal,
    stop_shared: StopSignal,
    out_tx: mpsc::UnboundedSender<PartialOutput>,
    out_rx: mpsc::UnboundedReceiver<PartialOutput>,
}

#[derive(Debug)]
struct RunningNodeInfo {
    id: NodeId,
    times: u32,
    node_idx: NodeIndex<u32>,
    command_name: Name,
    tracker: TrackEdgeValue,
    instruction_info: Option<InstructionInfo>,
    passthrough: value::Map,
    waiting: Option<Waiting>,
    instruction_sent: bool,
}

#[derive(Debug)]
struct Waiting {
    instructions: Instructions,
    resp: oneshot::Sender<Result<execute::Response, execute::Error>>,
}

fn node_error(
    event_tx: &EventSender,
    result: &mut FlowRunResult,
    node_id: NodeId,
    times: u32,
    error: String,
) {
    event_tx
        .unbounded_send(
            NodeError {
                time: Utc::now(),
                node_id,
                times,
                error: error.clone(),
            }
            .into(),
        )
        .ok();
    result
        .node_errors
        .entry((node_id, times))
        .or_default()
        .push(error);
}

impl State {
    fn flow_error(&mut self, error: String) {
        self.event_tx
            .unbounded_send(
                FlowError {
                    time: Utc::now(),
                    error: error.clone(),
                }
                .into(),
            )
            .ok();
        self.result.flow_errors.push(error);
    }

    async fn wait(mut self) -> (Self, Vec<PartialOutput>, Vec<Result<Finished, JoinError>>) {
        let len = self.running.len();
        let mut output_chunk = self.out_rx.ready_chunks(len);
        let mut node_chunk = self.running.ready_chunks(len);
        tracing::trace!("waiting for updates");
        let (outputs, finished) =
            match futures::future::select(output_chunk.next(), node_chunk.next()).await {
                Either::Left((outputs, fut)) => {
                    let outputs = outputs.unwrap_or_default();
                    let finished = match futures::poll!(fut) {
                        Poll::Ready(t) => t.expect("running is not empty"),
                        Poll::Pending => Vec::new(),
                    };
                    (outputs, finished)
                }
                Either::Right((finished, fut)) => {
                    let finished = finished.expect("running is not empty");
                    let outputs = match futures::poll!(fut) {
                        Poll::Ready(t) => t.unwrap_or_default(),
                        Poll::Pending => Vec::new(),
                    };
                    (outputs, finished)
                }
            };
        self.out_rx = output_chunk.into_inner();
        self.running = node_chunk.into_inner();
        (self, outputs, finished)
    }
}

#[derive(Debug, Default)]
pub struct FlowRunResult {
    /// Collected from flow_output nodes
    pub output: ValueSet,
    pub node_outputs: HashMap<NodeId, Vec<ValueSet>>,
    pub node_errors: HashMap<(NodeId, u32), Vec<String>>,
    /// List of nodes that didn't run (missing inputs)
    pub not_run: Vec<Uuid>,
    pub flow_errors: Vec<String>,
    pub instructions: Option<Instructions>,
}

#[derive(ThisError, Debug)]
pub enum BuildGraphError {
    #[error("2 edges connected to the same target")]
    EdgesSameTarget,
    #[error("edge's source not found: {:?}", .0)]
    EdgeSourceNotFound(NodeId),
    #[error("node not found in partial_config: {:?}", .0)]
    NodeNotFoundInPartialConfig(NodeId),
}

impl FlowGraph {
    pub async fn from_cfg(
        c: FlowConfig,
        registry: FlowRegistry,
        partial_config: Option<&PartialConfig>,
    ) -> crate::Result<Self> {
        let flow_owner = registry.flow_owner;
        let started_by = registry.started_by;
        let signer = registry.signer.clone();
        let token = registry.token.clone();
        let rhai_permit = registry.rhai_permit.clone();
        let overwrite_feepayer = c.ctx.environment.get("OVERWRITE_FEEPAYER").and_then(|s| {
            let mut buf = [0u8; 64];
            match bs58::decode(s).into(&mut buf).ok()? {
                32 => Some(Keypair::new_adapter_wallet(Pubkey::new_from_array(
                    buf[..32].try_into().unwrap(),
                ))),
                // TODO: check pubkey match secret key
                64 => Some(Keypair::from_bytes(&buf).unwrap()),
                _ => None,
            }
        });

        let ext = {
            let mut ext = Extensions::new();
            ext.insert(registry);
            ext.insert(tokio::runtime::Handle::current());
            ext
        };

        let ctx = Context::from_cfg(&c.ctx, flow_owner, started_by, signer, token, ext);

        let f = CommandFactory::new();

        let mut g = StableGraph::new();

        let mut mocks = HashSet::new();
        let mut nodes = HashMap::new();
        let all_nodes = HashSet::from_iter(c.nodes.iter().map(|n| n.id));
        let only_nodes = partial_config
            .map(|c| HashSet::<NodeId>::from_iter(c.only_nodes.iter().copied()))
            .unwrap_or_else(|| all_nodes.clone());
        for id in &only_nodes {
            if !all_nodes.contains(id) {
                return Err(BuildGraphError::NodeNotFoundInPartialConfig(*id).into());
            }
        }
        let mut excluded_foreach = HashSet::new();
        for n in c.nodes {
            if n.client_node_data.r#type == CommandType::Mock {
                mocks.insert(n.id);
                continue;
            }
            if !only_nodes.contains(&n.id) {
                tracing::info!("excluding node {:?}", n.id);
                if n.command_name == crate::command::foreach::FOREACH {
                    excluded_foreach.insert(n.id);
                }
                continue;
            }
            let command = f.new_command(&n.command_name, &n.client_node_data).await?;
            let id = n.id;
            let idx = g.add_node(id);
            let node = Node {
                id,
                idx,
                form_inputs: command.read_form_data(n.form_data),
                command,
                use_previous_values: <_>::default(),
            };
            nodes.insert(id, node);
        }

        let mut edges = c.edges;
        edges.sort_by(|u, v| (&u.1, &u.0).cmp(&(&v.1, &v.0)));

        for (i, (from, to)) in edges.iter().enumerate() {
            if i > 0 && edges[i - 1].1 == *to {
                return Err(BuildGraphError::EdgesSameTarget.into());
            }

            let to_idx = match nodes.get(&to.0) {
                None => {
                    if !all_nodes.contains(&from.0) {
                        return Err(BuildGraphError::EdgeSourceNotFound(from.0).into());
                    } else if mocks.contains(&from.0) {
                        tracing::warn!("ignoring edge from mock node: {:?} -> {:?}", from, to);
                        continue;
                    } else {
                        tracing::trace!("ignoring edge from excluded node: {:?} -> {:?}", from, to);
                        continue;
                    }
                }
                Some(n) => n.idx,
            };
            let from_idx = match nodes.get(&from.0) {
                None => {
                    if !all_nodes.contains(&from.0) {
                        return Err(BuildGraphError::EdgeSourceNotFound(from.0).into());
                    } else if mocks.contains(&from.0) {
                        tracing::warn!("ignoring edge from mock node: {:?} -> {:?}", from, to);
                        continue;
                    } else {
                        nodes
                            .get_mut(&g[to_idx])
                            .unwrap()
                            .use_previous_values
                            .insert(
                                to.1.clone(),
                                UsePreviousValue {
                                    node_id: from.0,
                                    output_name: from.1.clone(),
                                    foreach: excluded_foreach.contains(&from.0),
                                },
                            );
                        continue;
                    }
                }
                Some(n) => n.idx,
            };

            g.add_edge(
                from_idx,
                to_idx,
                Edge {
                    from: from.1.clone(),
                    to: to.1.clone(),
                    values: <_>::default(),
                },
            );
        }

        Ok(Self {
            id: c.id,
            ctx,
            g,
            nodes,
            mode: c.instructions_bundling,
            output_instructions: false,
            rhai_permit,
<<<<<<< HEAD
            overwrite_feepayer: Some(Keypair::new_user_wallet(solana_sdk::pubkey!(
                "HuktZqYAXSeMz5hMtdEnvsJAXtapg24zXU2tkDnGgaSZ"
            ))),
=======
            overwrite_feepayer,
>>>>>>> 04e436ad
        })
    }

    pub fn need_previous_outputs(&self) -> HashSet<NodeId> {
        self.nodes
            .values()
            .flat_map(|n| n.use_previous_values.values().map(|u| u.node_id))
            .collect()
    }

    pub fn sort_transactions(&self) -> Result<Vec<Vec<NodeId>>, anyhow::Error> {
        let nodes = petgraph::algo::toposort(&self.g, None)
            .map_err(|_| anyhow::anyhow!("graph has cycle"))?
            .into_iter()
            .map(|idx| self.g[idx])
            .collect::<Vec<_>>();

        let mut node_visited = HashSet::<NodeId>::new();
        let mut edge_visited = HashSet::<EdgeIndex>::new();
        let mut result = Vec::new();
        loop {
            let mut should_loop = false;
            let mut has_instructions = IndexMap::new();
            for n in &nodes {
                if node_visited.contains(n) {
                    continue;
                }

                let node = &self.nodes[n];

                let ready = self
                    .g
                    .edges_directed(node.idx, Direction::Incoming)
                    .all(|e| edge_visited.contains(&e.id()));
                if !ready {
                    continue;
                }
                node_visited.insert(*n);
                should_loop = true;

                let spread = match node.command.instruction_info() {
                    None => self
                        .g
                        .edges_directed(node.idx, Direction::Outgoing)
                        .map(|e| e.id())
                        .collect::<Vec<_>>(),
                    Some(info) => {
                        let before = &info.before;
                        let spread = self
                            .g
                            .edges_directed(node.idx, Direction::Outgoing)
                            .filter(|e| before.contains(&e.weight().from))
                            .map(|e| e.id())
                            .collect::<Vec<_>>();
                        has_instructions.insert(node.id, info);
                        spread
                    }
                };
                edge_visited.extend(spread);
            }

            let tx = has_instructions.keys().copied().collect::<Vec<_>>();
            if !tx.is_empty() {
                result.push(has_instructions.keys().copied().collect());

                edge_visited.extend(has_instructions.iter().flat_map(|(n, info)| {
                    let idx = self.nodes[n].idx;
                    self.g
                        .edges_directed(idx, Direction::Outgoing)
                        .filter(|e| {
                            info.signature == e.weight().from
                                || info.after.contains(&e.weight().from)
                        })
                        .map(|e| e.id())
                }));
            }

            if !should_loop {
                break;
            }
        }

        Ok(result)
    }

    fn ready(&self, idx: NodeIndex<u32>, s: &State) -> bool {
        let in_edges = || self.g.edges_directed(idx, Direction::Incoming);

        let id = self.g[idx];
        if self.nodes[&id].command.name() == crate::command::collect::COLLECT {
            let source = match in_edges().next() {
                None => return true,
                Some(e) => e.source(),
            };
            // no nested loop, so collect can only run once
            return !s.ran.contains_key(&id) && finished(self, s, source);
        }

        let filled = in_edges().all(|e| !e.weight().values.is_empty());
        if !filled {
            return false;
        }

        if s.ran.contains_key(&id) {
            // must have at least 1 input from an array
            in_edges().any(|e| {
                !matches!(
                    e.weight().values.front().unwrap().tracker,
                    TrackEdgeValue::None
                )
            })
        } else {
            true
        }
    }

    fn take_inputs(&mut self, idx: NodeIndex<u32>) -> (ValueSet, TrackEdgeValue) {
        let in_edges = self
            .g
            .edges_directed(idx, Direction::Incoming)
            .map(|e| e.id())
            .collect::<Vec<_>>();
        let mut values = ValueSet::new();
        let mut tracker = TrackEdgeValue::None;
        for edge_id in in_edges {
            let w = self.g.edge_weight_mut(edge_id).unwrap();
            let is_from_array = w
                .values
                .front()
                .expect("ready() == true")
                .tracker
                .is_array();
            let edge_value = if is_from_array {
                w.values.pop_front().unwrap()
            } else {
                w.values.front().unwrap().clone()
            };
            tracker = tracker.zip(&edge_value.tracker);
            values.insert(w.to.clone(), edge_value.value);
        }
        (values, tracker)
    }

    // For COLLECT command
    fn collect_array_input(&mut self, idx: NodeIndex<u32>) -> (ValueSet, TrackEdgeValue) {
        use crate::command::collect::ELEMENT;

        let in_edges = || self.g.edges_directed(idx, Direction::Incoming);
        let array = match in_edges().next() {
            None => Vec::new(),
            Some(e) => {
                let w = self.g.edge_weight_mut(e.id()).unwrap();
                let queue = std::mem::take(&mut w.values);
                queue.into_iter().map(|v| v.value).collect()
            }
        };

        (value::map! { ELEMENT => array }, TrackEdgeValue::None)
    }

    fn save_outputs(&mut self, o: PartialOutput, s: &mut State) {
        let info = s
            .running_info
            .get_mut(&(o.node_id, o.times))
            .expect("node must be running");

        tracing::trace!("saving {}:{}", info.id, info.command_name);

        match o.output {
            Ok((ins, mut values)) => {
                if let Some(ins_info) = &info.instruction_info {
                    if info.instruction_sent {
                        for name in &ins_info.after {
                            if !values.contains_key(name) && info.passthrough.contains_key(name) {
                                values.insert(name.clone(), info.passthrough[name].clone());
                            }
                        }
                    } else {
                        info.instruction_sent = true;
                        for name in &ins_info.before {
                            if !values.contains_key(name) && info.passthrough.contains_key(name) {
                                values.insert(name.clone(), info.passthrough[name].clone());
                            }
                        }
                    }
                } else {
                    // no instruction_info,
                    // node should only return inputs once
                    // this is the final output of the node
                    // we extend it with passthrough
                    values.extend(info.passthrough.iter().map(|(k, v)| (k.clone(), v.clone())));
                }

                let nid = info.node_idx;
                let out_edges = self
                    .g
                    .edges_directed(nid, Direction::Outgoing)
                    .map(|e| e.id())
                    .collect::<Vec<_>>();

                for eid in out_edges {
                    let w = self.g.edge_weight_mut(eid).unwrap();
                    let value = match values.get(&w.from).cloned() {
                        Some(value) => value,
                        None => continue,
                    };

                    debug_assert!(
                        w.values.is_empty()
                            || w.values.front().unwrap().tracker.is_array()
                                == info.tracker.is_array()
                    );

                    let should_loop = info.command_name == crate::command::foreach::FOREACH;

                    if should_loop && matches!(value, Value::Array(_)) {
                        let Value::Array(array) = value else {
                            unreachable!()
                        };
                        let array_iter =
                            array.into_iter().enumerate().map(|(i, value)| EdgeValue {
                                value,
                                tracker: info.tracker.nest((nid, i as u32)),
                            });

                        w.values.extend(array_iter);
                    } else {
                        w.values.push_back(EdgeValue {
                            value,
                            tracker: info.tracker.clone(),
                        });
                    }
                }

                s.event_tx
                    .unbounded_send(
                        NodeOutput {
                            time: Utc::now(),
                            node_id: info.id,
                            times: info.times,
                            output: values.clone().into(),
                        }
                        .into(),
                    )
                    .ok();
                s.result
                    .node_outputs
                    .get_mut(&info.id)
                    .expect("bug in start_node")
                    .get_mut(info.times as usize)
                    .expect("bug in start_node")
                    .extend(values);

                if ins.instructions.is_empty() {
                    o.resp.send(Ok(execute::Response { signature: None })).ok();
                } else if info.instruction_info.is_some() {
                    info.waiting = Some(Waiting {
                        instructions: ins,
                        resp: o.resp,
                    });
                } else {
                    let error = "this node should not have instructions, did you forget to define instruction_info?";
                    o.resp.send(Err(execute::Error::other(error))).ok();
                    node_error(
                        &s.event_tx,
                        &mut s.result,
                        info.id,
                        info.times,
                        error.to_owned(),
                    );
                }
            }
            Err(error) => {
                let err_str = error.to_string();
                o.resp.send(Err(error.into())).ok();
                node_error(&s.event_tx, &mut s.result, info.id, info.times, err_str);
            }
        }
    }

    fn node_finished(
        &mut self,
        join_result: Result<Finished, JoinError>,
        s: &mut State,
    ) -> Result<(), String> {
        match join_result {
            Ok(Finished {
                node,
                times,
                finished_at,
                result,
            }) => {
                let (resp, _) = oneshot::channel();
                self.save_outputs(
                    PartialOutput {
                        node_id: node.id,
                        times,
                        output: result.map(|v| (Instructions::default(), v)),
                        resp,
                    },
                    s,
                );

                let output = &s.result.node_outputs[&node.id][times as usize];
                let missing = node
                    .command
                    .outputs()
                    .iter()
                    .filter(|o| !o.optional && !output.contains_key(&o.name))
                    .map(|o| o.name.clone())
                    .collect::<Vec<String>>();
                if !missing.is_empty() {
                    node_error(
                        &s.event_tx,
                        &mut s.result,
                        node.id,
                        times,
                        format!("output not found: {:?}", missing),
                    );
                }

                tracing::trace!("node finished {}:{}", node.id, node.command.name());
                s.event_tx
                    .unbounded_send(
                        NodeFinish {
                            time: finished_at,
                            node_id: node.id,
                            times,
                        }
                        .into(),
                    )
                    .ok();
                s.running_info.remove(&(node.id, times));
                self.nodes.insert(node.id, node);
                Ok(())
            }
            Err(error) => {
                let error = if error.is_panic() {
                    format!("command panicked: {error}")
                } else {
                    "task canceled".to_owned()
                };
                s.flow_error(error.clone());
                Err(error)
            }
        }
    }

    async fn collect_and_execute_instructions(
        &mut self,
        s: &mut State,
        txs: Vec<Vec<NodeId>>,
    ) -> ControlFlow<Instructions> {
        tracing::info!("collecting instructions");
        let mut txs: Vec<IndexMap<NodeId, Option<Waiting>>> = txs
            .into_iter()
            .map(|tx| tx.into_iter().map(|id| (id, None)).collect())
            .collect();
        for info in s.running_info.values_mut() {
            let w = match info.waiting.take() {
                Some(w) => w,
                None => unreachable!("all_waiting == true"),
            };
            let tx = txs
                .iter_mut()
                .find(|tx| tx.contains_key(&info.id))
                .expect("bug in sort_transactions");
            tx[&info.id] = Some(w);
        }

        for tx in txs {
            debug_assert!(!tx.is_empty());
            let is_complete = tx.values().all(Option::is_some);
            if is_complete {
                let mut tx = tx.into_values().rev().collect::<Option<Vec<_>>>().unwrap();
                while let Some(w) = tx.pop() {
                    use std::ops::Range;
                    struct Responder {
                        sender: oneshot::Sender<Result<execute::Response, execute::Error>>,
                        range: Range<usize>,
                    }

                    let (ins, resp) = {
                        let mut ins = w.instructions;
                        if let Some(signer) = self.overwrite_feepayer.as_ref() {
                            ins.set_feepayer(signer.clone_keypair());
                        }
<<<<<<< HEAD
                        // ins.instructions
                        //     .insert(0, ComputeBudgetInstruction::set_compute_unit_price(0));
=======
>>>>>>> 04e436ad
                        let mut resp = vec![Responder {
                            sender: w.resp,
                            range: 1..ins.instructions.len(),
                        }];
                        while let Some(w) = tx.pop() {
                            let old_len = ins.instructions.len();
                            match ins.combine(w.instructions) {
                                Ok(_) => {
                                    let new_len = ins.instructions.len();
                                    resp.push(Responder {
                                        sender: w.resp,
                                        range: old_len..new_len,
                                    });
                                }
                                Err(ins) => {
                                    tx.push(Waiting {
                                        instructions: ins,
                                        resp: w.resp,
                                    });
                                    break;
                                }
                            }
                        }
                        (ins, resp)
                    };

                    // this flow is an "Interflow instructions"
                    if self.output_instructions {
                        for resp in resp {
                            resp.sender.send(Err(execute::Error::Canceled)).ok();
                        }
                        return ControlFlow::Break(ins);
                    }
                    let res = if s.stop.token.is_cancelled() || s.stop_shared.token.is_cancelled() {
                        Err(execute::Error::Canceled)
                    } else {
                        tracing::info!("executing instructions");
                        s.stop
                            .race(
                                std::pin::pin!(s.stop_shared.race(
                                    std::pin::pin!(ins.execute(
                                        &self.ctx.solana_client,
                                        self.ctx.signer.clone(),
                                        Some(s.flow_run_id)
                                    )),
                                    execute::Error::Canceled,
                                )),
                                execute::Error::Canceled,
                            )
                            .await
                    };

                    let res = res.map(|s| execute::Response { signature: Some(s) });
                    let failed_instruction = res.as_ref().err().and_then(|e| match e {
                        execute::Error::Solana(e) => find_failed_instruction(e),
                        _ => None,
                    });
                    for resp in resp {
                        if let Some(pos) = failed_instruction {
                            if resp.range.contains(&pos) {
                                resp.sender.send(res.clone()).ok();
                            } else {
                                debug_assert!(res.is_err());
                                resp.sender.send(Err(execute::Error::TxSimFailed)).ok();
                            }
                        } else {
                            resp.sender.send(res.clone()).ok();
                        }
                    }

                    if let Err(error) = &res {
                        for w in tx.into_iter().rev() {
                            w.resp.send(Err(error.clone())).ok();
                        }
                        break;
                    }
                }
            } else {
                // Some nodes didn't output their instructions
                for v in tx.into_values().flatten() {
                    v.resp.send(Err(execute::Error::TxIncomplete)).ok();
                }
            }
        }
        ControlFlow::Continue(())
    }

    fn supply_partial_run_values(&mut self, fake_node: NodeIndex<u32>, s: &mut State) {
        let out_edges = self
            .g
            .edges_directed(fake_node, Direction::Outgoing)
            .map(|e| (e.id(), e.target()))
            .collect::<Vec<_>>();
        for (eid, target) in out_edges {
            let target_id = self.g[target];
            let w = self.g.edge_weight_mut(eid).unwrap();
            let (node_id, output_name) = w.from.split_once('/').expect("separated by /");
            let node_id: Uuid = node_id.parse().expect("UUID");
            let outputs = s
                .previous_values
                .get(&node_id)
                .expect("checked in `FlowGraph::run`");
            let mut i = 0;
            // run_fake is run before all other nodes, so this won't
            // panick
            let foreach = self.nodes[&target_id].use_previous_values[&w.to].foreach;
            let use_element = outputs.len() > 1;
            for map in outputs {
                let value = match map {
                    Value::Map(map) => match map.get(output_name) {
                        Some(value) => value.clone(),
                        None => {
                            tracing::warn!("value not found for port {:?}", output_name);
                            continue;
                        }
                    },
                    _ => {
                        tracing::warn!("expecting map");
                        continue;
                    }
                };
                if foreach {
                    if let Value::Array(array) = value {
                        for value in array {
                            w.values.push_back(EdgeValue {
                                value,
                                tracker: TrackEdgeValue::Element(fake_node, i as u32),
                            });
                            i += 1;
                        }
                    } else {
                        tracing::error!("expecting array: {:?}", w.from);
                    }
                } else {
                    let tracker = if use_element {
                        let t = TrackEdgeValue::Element(fake_node, i as u32);
                        i += 1;
                        t
                    } else {
                        TrackEdgeValue::None
                    };
                    w.values.push_back(EdgeValue { value, tracker });
                }
            }
            tracing::trace!("{} values for fake edge {}:{}", i, node_id, output_name);
        }
    }

    pub async fn run(
        &mut self,
        event_tx: EventSender,
        flow_run_id: FlowRunId,
        flow_inputs: value::Map,
        stop: StopSignal,
        stop_shared: StopSignal,
        previous_values: HashMap<NodeId, Vec<Value>>,
    ) -> FlowRunResult {
        event_tx
            .unbounded_send(FlowStart { time: Utc::now() }.into())
            .ok();

        let (out_tx, out_rx) = mpsc::unbounded::<PartialOutput>();
        let mut s = State {
            flow_run_id,
            previous_values,
            flow_inputs,
            event_tx,
            ran: HashMap::new(),
            running: FuturesUnordered::new(),
            running_info: HashMap::new(),
            result: FlowRunResult::default(),
            stop,
            stop_shared,
            out_tx,
            out_rx,
        };

        let txs = self.sort_transactions();

        match &txs {
            Ok(txs) => {
                let txs = txs
                    .iter()
                    .map(|tx| {
                        tx.iter()
                            .map(|id| {
                                let name =
                                    self.nodes.get(id).expect("node not found").command.name();
                                format!("{}:{}", id, name)
                            })
                            .collect::<Vec<_>>()
                    })
                    .collect::<Vec<_>>();
                tracing::trace!("transactions: {:?}", txs);
            }
            Err(error) => {
                s.flow_error(format!("sort_transactions failed: {}", error));
                s.stop.token.cancel();
            }
        }

        let fake_node = self.g.add_node(Uuid::nil());
        for n in self.nodes.values() {
            for (
                input_name,
                UsePreviousValue {
                    node_id,
                    output_name,
                    ..
                },
            ) in &n.use_previous_values
            {
                if s.previous_values.contains_key(node_id) {
                    self.g.add_edge(
                        fake_node,
                        n.idx,
                        Edge {
                            from: format!("{}/{}", node_id, output_name),
                            to: input_name.clone(),
                            values: <_>::default(),
                        },
                    );
                } else {
                    // TODO: more diagnostic info
                    s.flow_error(format!("no value for port {:?}", input_name));
                    s.stop.token.cancel();
                }
            }
        }
        self.supply_partial_run_values(fake_node, &mut s);

        // TODO: is this the best way to do this
        match Arc::get_mut(&mut self.ctx.extensions) {
            Some(ext) => {
                ext.insert(s.event_tx.clone());
                ext.insert(s.stop.token.clone());
            }
            None => {
                tracing::error!("could not insert to extensions, this is a bug");
            }
        }

        'LOOP: loop {
            tracing::trace!("new round");
            if s.stop.token.is_cancelled() {
                break;
            }
            let nodes = self.g.node_indices().collect::<Vec<_>>();
            let mut started_new_nodes = false;
            for idx in nodes {
                let id = self.g.node_weight(idx).unwrap();

                if !self.nodes.contains_key(id) {
                    continue;
                }

                if self.ready(idx, &s) {
                    self.start_node(*id, &mut s);
                    started_new_nodes = true;
                }
            }

            if s.running.is_empty() {
                break 'LOOP;
            }

            let all_waiting = s.running_info.values().all(|i| i.waiting.is_some());
            if !started_new_nodes && all_waiting {
                let txs = match &txs {
                    Ok(txs) => txs.clone(),
                    Err(error) => {
                        s.flow_error(error.to_string());
                        s.stop.token.cancel();
                        continue;
                    }
                };

                if let ControlFlow::Break(ins) =
                    self.collect_and_execute_instructions(&mut s, txs).await
                {
                    s.result.instructions = Some(ins);
                    s.stop.token.cancel();
                    continue;
                }
            }

            let (outputs, finished);
            (s, outputs, finished) = s.wait().await;

            for output in outputs {
                self.save_outputs(output, &mut s);
            }
            for join_result in finished {
                if let Err(error) = self.node_finished(join_result, &mut s) {
                    tracing::trace!("{}, stopping flow", error);
                    break 'LOOP;
                }
            }
        }

        for id in self.nodes.keys() {
            if !s.ran.contains_key(id) {
                s.result.not_run.push(*id);
            }
        }

        self.collect_flow_output(&mut s);

        let failed = s
            .result
            .node_errors
            .iter()
            .filter(|(_, e)| !e.is_empty())
            .count();
        if failed > 0 {
            s.flow_error(format!("{} nodes failed", failed));
        }

        s.event_tx
            .unbounded_send(
                FlowFinish {
                    time: Utc::now(),
                    output: s.result.output.clone().into(),
                    not_run: s.result.not_run.clone(),
                }
                .into(),
            )
            .ok();

        self.g.remove_node(fake_node);

        s.result
    }

    fn collect_flow_output(&self, s: &mut State) {
        for (id, n) in self
            .nodes
            .iter()
            .filter(|(_, n)| n.command.name() == FLOW_OUTPUT)
        {
            let name = &n.command.outputs()[0].name;
            if let Some(values) = s.result.node_outputs.get(id) {
                let mut values = values
                    .iter()
                    .filter_map(|o| o.get(name))
                    .cloned()
                    .collect::<Vec<Value>>();
                let value = match values.len() {
                    0 => continue,
                    1 => values.pop().unwrap(),
                    _ => Value::Array(values),
                };
                s.result.output.insert(name.clone(), value);
            }
        }
    }

    fn start_node(&mut self, id: NodeId, s: &mut State) {
        let node = self.nodes.remove(&id).unwrap();
        let idx = node.idx;
        let times = *s.ran.entry(node.id).and_modify(|t| *t += 1).or_insert(0);

        let (mut inputs, tracker) = match node.command.name().as_str() {
            crate::command::flow_input::FLOW_INPUT => (s.flow_inputs.clone(), TrackEdgeValue::None),
            crate::command::collect::COLLECT => self.collect_array_input(idx),
            _ => self.take_inputs(idx),
        };

        for (name, value) in &node.form_inputs {
            // use form values if they are not supplied by edges
            inputs.entry(name.clone()).or_insert_with(|| value.clone());
        }

        s.running_info.insert(
            (node.id, times),
            RunningNodeInfo {
                id: node.id,
                times,
                node_idx: node.idx,
                command_name: node.command.name(),
                tracker,
                instruction_info: node.command.instruction_info(),
                passthrough: node.command.passthrough_outputs(&inputs),
                waiting: None,
                instruction_sent: false,
            },
        );
        let outputs = s.result.node_outputs.entry(node.id).or_default();
        debug_assert_eq!(outputs.len(), times as usize);
        outputs.push(<_>::default());
        let rhai_permit = self.rhai_permit.clone();
        let is_rhai_script = rhai_script::is_rhai_script(&node.command.name());
        let task = run_command(
            node,
            s.flow_run_id,
            times,
            inputs,
            self.ctx.clone(),
            s.event_tx.clone(),
            s.stop.clone(),
            s.stop_shared.clone(),
            s.out_tx.clone(),
            self.mode.clone(),
            self.overwrite_feepayer.as_ref().map(|k| k.clone_keypair()),
        );
        // let span = tracing::error_span!("node", node_id = node.id.to_string(), times = times);
        let handler = tokio::spawn(
            async move {
                if is_rhai_script {
                    let p = rhai_permit.acquire().await;
                    let result = task.await;
                    std::mem::drop(p);
                    result
                } else {
                    task.await
                }
            }
            // .instrument(span)
            .with_current_subscriber(),
        );

        s.running.push(handler);
    }
}

struct ExecuteWithBundling {
    node_id: NodeId,
    times: u32,
    tx: mpsc::UnboundedSender<PartialOutput>,
}

impl tower::Service<execute::Request> for ExecuteWithBundling {
    type Response = execute::Response;
    type Error = execute::Error;
    type Future = BoxFuture<'static, Result<execute::Response, execute::Error>>;
    fn poll_ready(
        &mut self,
        _: &mut std::task::Context<'_>,
    ) -> std::task::Poll<Result<(), Self::Error>> {
        std::task::Poll::Ready(Ok(()))
    }
    fn call(&mut self, req: execute::Request) -> Self::Future {
        let (tx, rx) = oneshot::channel();
        self.tx
            .unbounded_send(PartialOutput {
                node_id: self.node_id,
                times: self.times,
                output: Ok((req.instructions, req.output)),
                resp: tx,
            })
            .ok();
        rx.map(|r| r?).boxed()
    }
}

struct ExecuteNoBundling {
    node_id: NodeId,
    times: u32,
    tx: mpsc::UnboundedSender<PartialOutput>,
    stop_shared: StopSignal,
    simple_svc: execute::Svc,
    overwrite_feepayer: Option<Keypair>,
}

impl tower::Service<execute::Request> for ExecuteNoBundling {
    type Response = execute::Response;
    type Error = execute::Error;
    type Future = BoxFuture<'static, Result<execute::Response, execute::Error>>;
    fn poll_ready(
        &mut self,
        _: &mut std::task::Context<'_>,
    ) -> std::task::Poll<Result<(), Self::Error>> {
        std::task::Poll::Ready(Ok(()))
    }
    fn call(&mut self, req: execute::Request) -> Self::Future {
        use tower::ServiceExt;
        if req.instructions.instructions.is_empty() {
            // empty instructions wont be bundled,
            // so just process like normal
            let (tx, rx) = oneshot::channel();
            self.tx
                .unbounded_send(PartialOutput {
                    node_id: self.node_id,
                    times: self.times,
                    output: Ok((req.instructions, req.output)),
                    resp: tx,
                })
                .ok();
            rx.map(|r| r?).boxed()
        } else {
            if self.stop_shared.token.is_cancelled() {
                return Box::pin(async { Err(execute::Error::Canceled) });
            }
            // execute before sending the partial output
            let mut svc = self.simple_svc.clone();
            let tx = self.tx.clone();
            let node_id = self.node_id;
            let times = self.times;
            let output = req.output.clone();
            let overwrite_feepayer = self.overwrite_feepayer.as_ref().map(|k| k.clone_keypair());
            let task = async move {
                if let Some(signer) = overwrite_feepayer {
                    req.instructions.set_feepayer(signer);
                }
                let res = svc.ready().await?.call(req).await;
                let output = match &res {
                    Ok(_) => Ok((Instructions::default(), output)),
                    Err(error) => Err(error.clone().into()),
                };
                // send output with empty instructions after we've executed them
                // only send on Ok, because the node should send Err by itself
                if output.is_ok() {
                    let (resp, rx) = oneshot::channel();
                    tx.unbounded_send(PartialOutput {
                        node_id,
                        times,
                        output,
                        resp,
                    })
                    .ok();
                    rx.await.ok();
                }
                res
            }
            .boxed();
            let stop = self.stop_shared.clone();
            Box::pin(async move { stop.race(task, execute::Error::Canceled).await })
        }
    }
}

struct Finished {
    node: Node,
    times: u32,
    finished_at: DateTime<Utc>,
    result: Result<value::Map, CommandError>,
}

#[allow(clippy::too_many_arguments)]
async fn run_command(
    node: Node,
    flow_run_id: FlowRunId,
    times: u32,
    inputs: value::Map,
    mut ctx: Context,
    event_tx: EventSender,
    stop: StopSignal,
    stop_shared: StopSignal,
    tx: mpsc::UnboundedSender<PartialOutput>,
    mode: client::BundlingMode,
    overwrite_feepayer: Option<Keypair>,
) -> Finished {
    let svc = match mode {
        client::BundlingMode::Off => TowerClient::from_service(
            ExecuteNoBundling {
                node_id: node.id,
                times,
                tx: tx.clone(),
                simple_svc: execute::simple(&ctx, 32, Some(flow_run_id)),
                stop_shared,
                overwrite_feepayer,
            },
            execute::Error::worker,
            32,
        ),
        client::BundlingMode::Automatic => TowerClient::from_service(
            ExecuteWithBundling {
                node_id: node.id,
                times,
                tx: tx.clone(),
            },
            execute::Error::worker,
            32,
        ),
    };
    ctx.command = Some(CommandContext {
        svc,
        flow_run_id,
        node_id: node.id,
        times,
    });
    if !node.command.permissions().user_tokens {
        ctx.get_jwt = get_jwt::not_allowed();
    }

    event_tx
        .unbounded_send(
            NodeStart {
                time: Utc::now(),
                node_id: node.id,
                times,
                input: inputs.clone().into(),
            }
            .into(),
        )
        .ok();

    tracing::trace!("starting node {}:{}", node.id, node.command.name());
    let result = stop
        .race(node.command.run(ctx, inputs), crate::Error::Canceled.into())
        .await;

    Finished {
        node,
        times,
        result,
        finished_at: Utc::now(),
    }
}

fn finished(f: &FlowGraph, s: &State, nid: NodeIndex<u32>) -> bool {
    let mut visited = HashSet::new();

    finished_recursive(f, s, nid, &mut visited)
}

fn finished_recursive(
    f: &FlowGraph,
    s: &State,
    nid: NodeIndex<u32>,
    visited: &mut HashSet<NodeIndex<u32>>,
) -> bool {
    if !visited.insert(nid) {
        return false;
    }

    if !f.nodes.contains_key(&f.g[nid]) {
        // running
        return false;
    }

    let ran = s.ran.contains_key(&f.g[nid]);

    let in_edges = || f.g.edges_directed(nid, Direction::Incoming);

    if in_edges().count() == 0 {
        return ran;
    }

    let mut has_array_input = false;
    let mut filled = true;
    let mut all_sources_not_finished = true;

    for e in in_edges() {
        if let Some(value) = e.weight().values.front() {
            let is_from_array = value.tracker.is_array();
            has_array_input |= is_from_array;
        } else {
            let source_finished = finished_recursive(f, s, e.source(), visited);
            all_sources_not_finished &= !source_finished;
            filled = false;
        }
    }

    if filled {
        if has_array_input {
            false
        } else {
            ran
        }
    } else {
        !all_sources_not_finished
    }
}

#[cfg(test)]
mod tests {
    use super::*;
    use crate::flow_run_events::event_channel;
    use anyhow::anyhow;
    use flow_lib::config::client::ClientConfig;

    use cmds_solana as _;
    use cmds_std as _;

    #[derive(serde::Deserialize)]
    struct TestFile {
        flow: ClientConfig,
    }

    #[tokio::test]
    async fn test_stop() {
        let task = async {
            tokio::time::sleep(Duration::from_secs(4)).await;
            Ok::<_, anyhow::Error>(())
        };
        let first = StopSignal::new();
        let second = StopSignal::new();

        tokio::spawn({
            let second = second.clone();
            async move {
                tokio::time::sleep(Duration::from_secs(1)).await;
                second.stop(0);
            }
        });

        let error = first
            .race(
                std::pin::pin!(second.race(std::pin::pin!(task), anyhow!("second"))),
                anyhow!("first"),
            )
            .await
            .unwrap_err()
            .to_string();
        assert_eq!(error, "second");
    }

    #[tokio::test]
    async fn test_foreach_nested() {
        let json = include_str!(concat!(
            env!("CARGO_MANIFEST_DIR"),
            "/test_files/2_foreach.json"
        ));
        let flow_config = FlowConfig::new(serde_json::from_str::<TestFile>(json).unwrap().flow);
        let mut flow = FlowGraph::from_cfg(flow_config, <_>::default(), None)
            .await
            .unwrap();
        let (tx, _rx) = event_channel();
        let res = flow
            .run(
                tx,
                <_>::default(),
                <_>::default(),
                <_>::default(),
                <_>::default(),
                <_>::default(),
            )
            .await;
        assert_eq!(
            res.output["output"],
            Value::Array(
                [
                    Value::String("0,0".to_owned()),
                    Value::String("0,1".to_owned()),
                    Value::String("1,0".to_owned()),
                    Value::String("1,1".to_owned()),
                ]
                .to_vec()
            )
        );
    }

    #[tokio::test]
    async fn test_uneven_loop() {
        let json = include_str!(concat!(
            env!("CARGO_MANIFEST_DIR"),
            "/test_files/uneven_loop.json"
        ));
        let flow_config = FlowConfig::new(serde_json::from_str::<TestFile>(json).unwrap().flow);
        let mut flow = FlowGraph::from_cfg(flow_config, <_>::default(), None)
            .await
            .unwrap();
        let (tx, _rx) = event_channel();
        let res = flow
            .run(
                tx,
                <_>::default(),
                <_>::default(),
                <_>::default(),
                <_>::default(),
                <_>::default(),
            )
            .await;

        assert_eq!(
            res.output["1"],
            Value::Array([Value::U64(1), Value::U64(2), Value::U64(3),].to_vec())
        );
        assert_eq!(
            res.output["2"],
            Value::Array(
                [
                    Value::String("0,0".to_owned()),
                    Value::String("0,1".to_owned()),
                    Value::String("1,0".to_owned()),
                ]
                .to_vec()
            )
        );
    }

    /*
     * // TODO: a node in this flow changed
    #[tokio::test]
    async fn test_collect_instructions() {
        tracing_subscriber::fmt::try_init().ok();
        let json = include_str!(concat!(env!("CARGO_MANIFEST_DIR"), "/test_files/nft.json"));
        let flow_config = FlowConfig::new(serde_json::from_str::<TestFile>(json).unwrap().flow);
        let flow = FlowGraph::from_cfg(flow_config, <_>::default(), None)
            .await
            .unwrap();

        let mut txs = flow.sort_transactions().unwrap();
        assert_eq!(txs.len(), 1);
        let tx = txs.pop().unwrap();
        let mut names = Vec::new();
        for id in tx {
            let name = flow.nodes[&id].command.name();
            names.push(name);
        }
        let expected = [
            "create_mint_account",
            "associated_token_account",
            "mint_token",
            "create_metadata_account",
            "create_master_edition",
        ];
        assert_eq!(names, expected);
    }
    */
}<|MERGE_RESOLUTION|>--- conflicted
+++ resolved
@@ -29,11 +29,7 @@
     visit::EdgeRef,
     Direction,
 };
-<<<<<<< HEAD
-use solana_sdk::signature::Keypair;
-=======
 use solana_sdk::{pubkey::Pubkey, signature::Keypair};
->>>>>>> 04e436ad
 use std::{
     collections::{BTreeSet, VecDeque},
     ops::ControlFlow,
@@ -488,13 +484,7 @@
             mode: c.instructions_bundling,
             output_instructions: false,
             rhai_permit,
-<<<<<<< HEAD
-            overwrite_feepayer: Some(Keypair::new_user_wallet(solana_sdk::pubkey!(
-                "HuktZqYAXSeMz5hMtdEnvsJAXtapg24zXU2tkDnGgaSZ"
-            ))),
-=======
             overwrite_feepayer,
->>>>>>> 04e436ad
         })
     }
 
@@ -882,11 +872,6 @@
                         if let Some(signer) = self.overwrite_feepayer.as_ref() {
                             ins.set_feepayer(signer.clone_keypair());
                         }
-<<<<<<< HEAD
-                        // ins.instructions
-                        //     .insert(0, ComputeBudgetInstruction::set_compute_unit_price(0));
-=======
->>>>>>> 04e436ad
                         let mut resp = vec![Responder {
                             sender: w.resp,
                             range: 1..ins.instructions.len(),
