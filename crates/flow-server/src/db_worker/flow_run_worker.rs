use super::{
    messages::{SubscribeError, SubscriptionID},
    user_worker::SigReqEvent,
    CopyIn, Counter, DBWorker, SystemShutdown,
};
use crate::{api::prelude::auth::TokenType, error::ErrorBody};
use actix::{
    fut::wrap_future, Actor, ActorContext, ActorFutureExt, AsyncContext, ResponseActFuture,
    StreamHandler, WrapFuture,
};
use actix_web::http::StatusCode;
<<<<<<< HEAD
use chrono::Utc;
=======

>>>>>>> 04e436ad
use db::{pool::DbPool, FlowRunLogsRow};
use flow::{
    flow_graph::StopSignal,
    flow_run_events::{
        self, Event, FlowError, FlowFinish, FlowLog, FlowStart, NodeError, NodeFinish, NodeLog,
        NodeOutput, NodeStart,
    },
};
use flow_lib::{FlowRunId, UserId};
use futures_channel::mpsc;
use futures_util::{stream::BoxStream, StreamExt};
use hashbrown::{HashMap, HashSet};
use thiserror::Error as ThisError;
use tokio::sync::broadcast;
use utils::address_book::ManagableActor;
use value::Value;

pub struct FlowRunWorker {
    user_id: UserId,
    shared_with: Vec<UserId>,
    run_id: FlowRunId,
    stop_signal: StopSignal,
    stop_shared_signal: StopSignal,
    counter: Counter,
    tx: mpsc::UnboundedSender<Event>,
    subs: HashMap<SubscriptionID, Subscription>,
    all_events: Vec<Event>,
    done_tx: broadcast::Sender<()>,
}

impl Actor for FlowRunWorker {
    type Context = actix::Context<Self>;

    fn started(&mut self, _: &mut Self::Context) {
        tracing::info!("started FlowRunWorker {}", self.run_id);
    }

    fn stopped(&mut self, _: &mut Self::Context) {
        tracing::info!("stopped FlowRunWorker {}", self.run_id);
        self.stop_signal.stop(0);
    }
}

impl ManagableActor for FlowRunWorker {
    type ID = FlowRunId;

    fn id(&self) -> Self::ID {
        self.run_id
    }
}

impl actix::Handler<SigReqEvent> for FlowRunWorker {
    type Result = ();
    fn handle(&mut self, msg: SigReqEvent, ctx: &mut Self::Context) -> Self::Result {
        StreamHandler::handle(self, Event::SignatureRequest(msg.0), ctx)
    }
}

impl actix::Handler<SystemShutdown> for FlowRunWorker {
    type Result = ResponseActFuture<Self, <SystemShutdown as actix::Message>::Result>;
    fn handle(&mut self, msg: SystemShutdown, _: &mut Self::Context) -> Self::Result {
        let mut rx = self.done_tx.subscribe();
        let stop_signal = self.stop_signal.clone();
        let id = self.run_id;
        Box::pin(
            async move {
                let res = tokio::time::timeout(msg.timeout, rx.recv()).await;
                if res.is_err() {
                    tracing::warn!("force stopping FlowRunWorker {}", id);
                    stop_signal.stop(0);
                    rx.recv().await.ok();
                }
            }
            .into_actor(&*self)
            .map(|_, _, ctx| ctx.stop()),
        )
    }
}

struct Subscription {
    tx: mpsc::UnboundedSender<Event>,
}

pub struct SubscribeEvents {
    pub tokens: HashSet<TokenType>,
}

impl actix::Message for SubscribeEvents {
    type Result = Result<(SubscriptionID, mpsc::UnboundedReceiver<Event>), SubscribeError>;
}

impl actix::Handler<SubscribeEvents> for FlowRunWorker {
    type Result = <SubscribeEvents as actix::Message>::Result;

    fn handle(&mut self, msg: SubscribeEvents, _: &mut Self::Context) -> Self::Result {
        let can_read = msg
            .tokens
            .iter()
            .any(|token| token.is_user(self.user_id) || token.is_flow_run(self.run_id));
        if !can_read {
            return Err(SubscribeError::Unauthorized);
        }

        let stream_id = self.counter.next();
        let (tx, rx) = mpsc::unbounded();
        for item in self.all_events.iter().cloned() {
            tx.unbounded_send(item).unwrap();
        }
        self.subs.insert(stream_id, Subscription { tx });

        Ok((stream_id, rx))
    }
}

pub struct StopFlow {
    pub user_id: UserId,
    pub run_id: FlowRunId,
    pub timeout_millies: u32,
}

impl actix::Message for StopFlow {
    type Result = Result<(), StopError>;
}

#[derive(ThisError, Debug)]
pub enum StopError {
    #[error("unauthorized: {}", user_id)]
    Unauthorized { user_id: UserId },
    #[error("not found")]
    NotFound,
    #[error(transparent)]
    Mailbox(#[from] actix::MailboxError),
    #[error(transparent)]
    Worker(#[from] flow_lib::BoxError),
}

impl actix_web::ResponseError for StopError {
    fn status_code(&self) -> StatusCode {
        match self {
            StopError::Unauthorized { .. } => StatusCode::UNAUTHORIZED,
            StopError::NotFound => StatusCode::NOT_FOUND,
            StopError::Mailbox(_) => StatusCode::INTERNAL_SERVER_ERROR,
            StopError::Worker(_) => StatusCode::INTERNAL_SERVER_ERROR,
        }
    }

    fn error_response(&self) -> actix_web::HttpResponse {
        ErrorBody::build(self)
    }
}

impl actix::Handler<StopFlow> for FlowRunWorker {
    type Result = Result<(), StopError>;

    fn handle(&mut self, msg: StopFlow, _: &mut Self::Context) -> Self::Result {
        if self.user_id != msg.user_id {
            if self.shared_with.contains(&msg.user_id) {
                self.stop_shared_signal.stop(msg.timeout_millies);
                return Ok(());
            }
            return Err(StopError::Unauthorized {
                user_id: msg.user_id,
            });
        }
        if self.run_id != msg.run_id {
            return Err(StopError::NotFound);
        }
        self.stop_signal.stop(msg.timeout_millies);
        Ok(())
    }
}

impl FlowRunWorker {
    pub fn new(
        run_id: FlowRunId,
        user_id: UserId,
        shared_with: Vec<UserId>,
        counter: Counter,
        stream: BoxStream<'static, flow_run_events::Event>,
        db: DbPool,
        root: actix::Addr<DBWorker>,
        stop_signal: StopSignal,
        stop_shared_signal: StopSignal,
        ctx: &mut actix::Context<Self>,
    ) -> Self {
        let (tx, rx) = mpsc::unbounded();
        let fut = save_to_db(user_id, run_id, rx, db, root.recipient());
        ctx.spawn(wrap_future::<_, Self>(fut).map(move |_, act, _| {
            act.done_tx.send(()).ok();
        }));
        ctx.add_stream(stream);

        FlowRunWorker {
            user_id,
            shared_with,
            run_id,
            stop_signal,
            stop_shared_signal,
            counter,
            tx,
            done_tx: broadcast::channel::<()>(1).0,
            subs: HashMap::new(),
            all_events: Vec::new(),
        }
    }

    pub fn stop_signal(&self) -> StopSignal {
        self.stop_signal.clone()
    }

    pub fn stop_shared_signal(&self) -> StopSignal {
        self.stop_shared_signal.clone()
    }
}

impl StreamHandler<Event> for FlowRunWorker {
    fn handle(&mut self, item: Event, _: &mut Self::Context) {
        let is_finished = matches!(&item, Event::FlowFinish(_));

        self.tx.unbounded_send(item.clone()).ok();
        if is_finished {
            self.tx.close_channel();
        }

        self.subs.retain(|_, sub| {
            let retain = sub.tx.unbounded_send(item.clone()).is_ok() && !is_finished;
            if is_finished {
                sub.tx.close_channel();
            }
            retain
        });
        self.all_events.push(item);
    }

    fn finished(&mut self, _: &mut Self::Context) {
        self.tx.close_channel();
    }
}

fn log_error<E: std::fmt::Display>(error: E) {
    tracing::error!("{}, dropping event.", error);
}

/// Max 16 KB for each fields
const MAX_SIZE: usize = 32 * 1024;

/// Strip long values to save data
fn strip(value: Value) -> Value {
    match value {
        Value::String(s) if s.len() > MAX_SIZE => "VALUE TOO LARGE".into(),
        Value::Bytes(s) if s.len() > MAX_SIZE => "VALUE TOO LARGE".into(),
        Value::Array(mut s) => {
            for v in &mut s {
                *v = strip(std::mem::take(v));
            }
            Value::Array(s)
        }
        Value::Map(mut s) => {
            for v in s.values_mut() {
                *v = strip(std::mem::take(v));
            }
            Value::Map(s)
        }
        _ => value,
    }
}

async fn save_to_db(
    user_id: UserId,
    run_id: FlowRunId,
    rx: mpsc::UnboundedReceiver<Event>,
    db: DbPool,
    tx: actix::Recipient<CopyIn<Vec<FlowRunLogsRow>>>,
) {
    let mut log_index = 0i32;
    const CHUNK_SIZE: usize = 16;
    let mut chunks = rx.ready_chunks(CHUNK_SIZE);
    while let Some(events) = chunks.next().await {
        let mut logs: Vec<FlowRunLogsRow> = Vec::new();
        let conn = match db.get_user_conn(user_id).await {
            Ok(conn) => conn,
            Err(error) => {
                tracing::error!(
                    "could not get DB connection, dropping events. detail: {}",
                    error
                );
                continue;
            }
        };
        for event in events {
            match event {
                Event::FlowStart(FlowStart { time }) => {
                    conn.set_start_time(&run_id, &time)
                        .await
                        .map_err(log_error)
                        .ok();
                }
                Event::FlowError(FlowError { error, .. }) => {
                    conn.push_flow_error(&run_id, error.as_str())
                        .await
                        .map_err(log_error)
                        .ok();
                }
                Event::FlowFinish(FlowFinish {
                    time,
                    not_run,
                    output,
                }) => {
                    conn.set_run_result(&run_id, &time, &not_run, &output)
                        .await
                        .map_err(log_error)
                        .ok();
                }
                Event::NodeStart(NodeStart {
                    time,
                    node_id,
                    times,
                    input,
                }) => {
                    conn.new_node_run(&run_id, &node_id, &(times as i32), &time, &strip(input))
                        .await
                        .map_err(log_error)
                        .ok();
                }
                Event::NodeOutput(NodeOutput {
                    node_id,
                    times,
                    output,
                    ..
                }) => {
                    conn.save_node_output(&run_id, &node_id, &(times as i32), &strip(output))
                        .await
                        .map_err(log_error)
                        .ok();
                }
                Event::NodeError(NodeError {
                    node_id,
                    times,
                    error,
                    ..
                }) => {
                    conn.push_node_error(&run_id, &node_id, &(times as i32), &error)
                        .await
                        .map_err(log_error)
                        .ok();
                }
                Event::NodeFinish(NodeFinish {
                    time,
                    node_id,
                    times,
                }) => {
                    conn.set_node_finish(&run_id, &node_id, &(times as i32), &time)
                        .await
                        .map_err(log_error)
                        .ok();
                }
                Event::NodeLog(NodeLog {
                    time,
                    node_id,
                    times,
                    level,
                    module,
                    content,
                }) => {
                    logs.push(FlowRunLogsRow {
                        user_id,
                        flow_run_id: run_id,
                        log_index,
                        node_id: Some(node_id),
                        times: Some(times as i32),
                        time,
                        log_level: level.to_string(),
                        content,
                        module,
                    });
                    log_index += 1;
                }
                Event::FlowLog(FlowLog {
                    time,
                    level,
                    module,
                    content,
                }) => {
                    logs.push(FlowRunLogsRow {
                        user_id,
                        flow_run_id: run_id,
                        log_index,
                        node_id: None,
                        times: None,
                        time,
                        log_level: level.to_string(),
                        content,
                        module,
                    });
                    log_index += 1;
                }
                Event::SignatureRequest(_) => {}
            }
        }
        if !logs.is_empty() && tx.send(CopyIn(logs)).await.is_err() {
            tracing::error!("failed to send to DBWorker, dropping event.")
        }
    }
}<|MERGE_RESOLUTION|>--- conflicted
+++ resolved
@@ -9,11 +9,6 @@
     StreamHandler, WrapFuture,
 };
 use actix_web::http::StatusCode;
-<<<<<<< HEAD
-use chrono::Utc;
-=======
-
->>>>>>> 04e436ad
 use db::{pool::DbPool, FlowRunLogsRow};
 use flow::{
     flow_graph::StopSignal,
