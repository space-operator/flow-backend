use crate::{prelude::*, utils::ui_amount_to_amount};
use flow_lib::command::prelude::*;
use mpl_hybrid::instructions::InitRecipeBuilder;

const NAME: &str = "init_recipe";

flow_lib::submit!(CommandDescription::new(NAME, |_| build()));

fn build() -> BuildResult {
    const DEFINITION: &str = flow_lib::node_definition!("mpl_404/init_recipe.json");
    static CACHE: BuilderCache =
        BuilderCache::new(|| CmdBuilder::new(DEFINITION)?.check_name(NAME));
    Ok(CACHE.clone()?.build(run))
}

#[serde_as]
#[derive(Deserialize, Serialize, Debug)]
pub struct Input {
    fee_payer: Wallet,
    fee_token_decimals: u8,

    // accounts
    authority: Wallet,
    #[serde_as(as = "AsPubkey")]
    collection: Pubkey,
    #[serde_as(as = "AsPubkey")]
    token: Pubkey,
    #[serde_as(as = "AsPubkey")]
    fee_location: Pubkey,

    // args
    name: String,
    uri: String,
    max: u64,
    min: u64,
    #[serde_as(as = "AsDecimal")]
    amount: Decimal,
    #[serde_as(as = "AsDecimal")]
    fee_amount_capture: Decimal,
    #[serde_as(as = "AsDecimal")]
    fee_amount_release: Decimal,
    #[serde_as(as = "AsDecimal")]
    sol_fee_amount_capture: Decimal,
    #[serde_as(as = "AsDecimal")]
    sol_fee_amount_release: Decimal,
    // CURRENT PATH OPTIONS:
    // 0-- NFT METADATA IS UPDATED ON SWAP
    // 1-- NFT METADATA IS NOT UPDATED ON SWAP
    path: u16,

    #[serde(default = "value::default::bool_true")]
    submit: bool,
}

#[serde_as]
#[derive(Deserialize, Serialize, Debug)]
pub struct Output {
    #[serde_as(as = "AsPubkey")]
    pub recipe: Pubkey,
    #[serde_as(as = "Option<AsSignature>")]
    pub signature: Option<Signature>,
}

async fn run(mut ctx: Context, input: Input) -> Result<Output, CommandError> {
    tracing::info!("input: {:?}", input);

    let sol_token_decimals = 9;

    let (recipe, _bump) = solana_sdk::pubkey::Pubkey::find_program_address(
        &[b"recipe", input.collection.as_ref()],
        &mpl_hybrid::ID,
    );

    let fee_ata = spl_associated_token_account::get_associated_token_address(
        &input.fee_location,
        &input.token,
    );

    let init_recipe_ix = InitRecipeBuilder::new()
        .recipe(recipe)
        .authority(input.authority.pubkey())
        .collection(input.collection)
        .token(input.token)
        .fee_location(input.fee_location)
        .fee_ata(fee_ata)
        .name(input.name)
        .uri(input.uri)
        .max(input.max)
        .min(input.min)
        .amount(ui_amount_to_amount(input.amount, input.fee_token_decimals)?)
        .fee_amount_capture(ui_amount_to_amount(
            input.fee_amount_capture,
            input.fee_token_decimals,
        )?)
        .fee_amount_release(ui_amount_to_amount(
            input.fee_amount_release,
            input.fee_token_decimals,
        )?)
        .sol_fee_amount_capture(ui_amount_to_amount(
            input.sol_fee_amount_capture,
            sol_token_decimals,
        )?)
        .sol_fee_amount_release(ui_amount_to_amount(
            input.sol_fee_amount_release,
            sol_token_decimals,
        )?)
        .path(input.path)
        .associated_token_program(spl_associated_token_account::id())
        .instruction();

    let ix = Instructions {
        fee_payer: input.fee_payer.pubkey(),
<<<<<<< HEAD
        signers: [input.fee_payer].into(),
=======
        signers: [
            input.fee_payer.clone_keypair(),
            input.authority.clone_keypair(),
        ]
        .into(),
>>>>>>> ba5ca0d4
        instructions: [init_recipe_ix].into(),
    };

    let signature = ctx.execute(ix, value::map! {}).await?.signature;

    Ok(Output { recipe, signature })
}

#[cfg(test)]
mod tests {
    use super::*;

    async fn create_collection(
        ctx: &Context,
        collection: Wallet,
        payer: Wallet,
        name: String,
        uri: String,
    ) -> crate::Result<Signature> {
        let ix = mpl_core::instructions::CreateCollectionV2Builder::new()
            .collection(collection.pubkey())
            .payer(payer.pubkey())
            .update_authority(Some(payer.pubkey()))
            .name(name)
            .uri(uri)
            .instruction();

        let (mut create_collection_tx, recent_blockhash) =
            execute(&ctx.solana_client, &payer.pubkey(), &[ix])
                .await
                .unwrap();

        create_collection_tx
            .try_sign(
                &[payer.keypair().unwrap(), collection.keypair().unwrap()],
                recent_blockhash,
            )
            .unwrap();

        submit_transaction(&ctx.solana_client, create_collection_tx).await
    }

    #[test]
    fn test_build() {
        build().unwrap();
    }

    #[tokio::test]
    async fn test_run() {
        let ctx = Context::default();

        let fee_payer = Wallet::Keypair(Keypair::from_base58_string("4rQanLxTFvdgtLsGirizXejgYXACawB5ShoZgvz4wwXi4jnii7XHSyUFJbvAk4ojRiEAHvzK6Qnjq7UyJFNbydeQ"));
        let fee_token_decimals = 9_u8;
        let collection = Wallet::Keypair(Keypair::new());
        let token = solana_sdk::pubkey!("AdaQ1MKbeKDyXCSnuCtqs5MW9FaY1UMGtpCGbZnpbTbj");
        let fee_location = Keypair::new().pubkey();
        let name = String::from("collection name");
        let uri = String::from("https://example.com");

        let create_collection_signature = create_collection(
            &ctx,
            collection.clone(),
            fee_payer.clone(),
            name.clone(),
            uri.clone(),
        )
        .await
        .unwrap();

        dbg!(create_collection_signature);

        let output = run(
            ctx,
            super::Input {
                fee_payer: fee_payer.clone(),
                fee_token_decimals,
                authority: fee_payer.clone(),
                collection: collection.pubkey(),
                token,
                fee_location,
                name,
                uri,
                max: 1_u64,
                min: 0_u64,
                amount: rust_decimal_macros::dec!(0),
                fee_amount_capture: rust_decimal_macros::dec!(0),
                fee_amount_release: rust_decimal_macros::dec!(0),
                sol_fee_amount_capture: rust_decimal_macros::dec!(0),
                sol_fee_amount_release: rust_decimal_macros::dec!(0),
                path: 1_u16,
                submit: true,
            },
        )
        .await
        .unwrap();

        dbg!(output.signature.unwrap());
    }
}<|MERGE_RESOLUTION|>--- conflicted
+++ resolved
@@ -110,15 +110,7 @@
 
     let ix = Instructions {
         fee_payer: input.fee_payer.pubkey(),
-<<<<<<< HEAD
-        signers: [input.fee_payer].into(),
-=======
-        signers: [
-            input.fee_payer.clone_keypair(),
-            input.authority.clone_keypair(),
-        ]
-        .into(),
->>>>>>> ba5ca0d4
+        signers: [input.fee_payer, input.authority].into(),
         instructions: [init_recipe_ix].into(),
     };
 
