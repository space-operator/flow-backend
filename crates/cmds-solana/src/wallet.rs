--- conflicted
+++ resolved
@@ -23,11 +23,7 @@
 fn adapter_wallet(pubkey: Pubkey) -> Output {
     Output {
         pubkey,
-<<<<<<< HEAD
-        keypair: Keypair::new_user_wallet(pubkey),
-=======
         keypair: Keypair::new_adapter_wallet(pubkey),
->>>>>>> 04e436ad
     }
 }
 
